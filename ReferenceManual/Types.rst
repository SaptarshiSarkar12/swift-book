Types
=====

.. TODO: Things to discuss/cover in this chapter:
    Type attributes? (Waiting to find out if should document any of these)

.. NOTE: Don't mention materializability at all.
    The concept is tied to the inout attribute and will be going away.
    The only way to get a non-materializable type is to use @inout.
    The only place where that's even allowed is in a tuple that's part of a
    function declaration. The grammar is shifting and will prevent these
    from showing up anywhere else in the language.

In Swift, there are two kinds of types: named types and compound types.
A :newTerm:`named type` is a type that can be given a particular name when it is defined.
Named types include classes, structures, enumerations, and protocols.
For example,
instances of a user-defined class named ``MyClass`` have the type ``MyClass``.
In addition to user-defined named types,
the Swift Standard Library defines many commonly used named types,
including those that represent arrays, dictionaries, and optional values.

.. TODO: Discuss with Jeanne: What do we call instances of the "Optional" type?

Data types that are normally considered basic or primitive in other languages,
like those that represent numbers, characters, and strings,
are actually named types,
defined and implemented in the Swift Standard Library using structures.
Because they are named types,
you can extend their behavior to suit the needs of your program,
<<<<<<< HEAD
using an extension declaration, discussed in :doc:`../LanguageGuide/Extensions`.
=======
using an extension declaration,
discussed in :doc:`../LanguageGuide/Extensions` and :ref:`Declarations_ExtensionDeclaration`.
>>>>>>> 9290014d

A :newTerm:`compound type` is a type without a name, defined in the Swift language itself.
There are two compound types: function types and tuple types.
A compound type may contain named types and other compound types.
For instance, the tuple type ``(Int, (Int, Int))`` contains two elements:
the first is the named type ``Int``,
and the second is another compound type ``(Int, Int)``.

.. TODO: TR: What about language support (syntactic sugar) for creating dictionary literals?

This chapter discusses the types defined in the Swift language itself
and describes the type inference behavior of Swift.

.. langref-grammar

    type ::= type-function
    type ::= type-array
    type-simple ::= type-identifier
    type-simple ::= type-tuple
    type-simple ::= type-composition
    type-simple ::= type-metatype
    type-simple ::= type-optional
    type-annotation ::= attribute-list type

.. syntax-grammar::

    Grammar of a type

    type --> array-type | function-type | type-identifier | tuple-type | optional-type | protocol-composition-type | metatype-type

.. _Types_TypeAnnotation:

Type Annotation
---------------

A type annotation explicitly specifies the type of a variable or expression.
Type annotations begin with a colon (``:``) and end with a type,
as the following examples show::

    let x : (Double, Double) = (3.14159, 2.71828)
    func foo(a: Int) -> Int { /* ... */ }

In the first example,
the expression ``x`` is specified to have the tuple type ``(Double, Double)``.
In the second example,
the parameter ``a`` to the function ``foo`` is specified to have the type ``Int``.

Type annotations may contain an optional list of type attributes before the type.

.. syntax-grammar::

    Grammar of a type annotation

    type-annotation --> ``:`` attribute-sequence-OPT type


.. _Types_TypeIdentifier:

Type Identifier
---------------

A type identifier refers to either a named type
or a type alias of a named or compound type.

Most of the time, a type identifier directly refers to a named type
with the same name as the identifier.
For example, ``Int`` is a type identifier that directly refers to the named type ``Int``,
and the type identifier ``Dictionary<String, Int>`` directly refers
to the named type ``Dictionary<String, Int>``.

There are two cases where a type identifier does not refer to a type with the same name.
The first case is when a type identifier refers to a type alias of a named or compound type.
For instance, in the example below,
the use of ``Point`` in the type annotation refers to the tuple type ``(Double, Double)``.
::

    typealias Point = (Double, Double)
    let origin : Point = (0, 0)
    // origin : Point = (0.0, 0.0)

The second case is when a type identifier uses dot (``.``) syntax to refer to named types
declared in other modules or nested within other types.
For example, the type identifier in the following code references the named type ``MyType``
that is declared in the ``ExampleModule`` module.
::

    var someValue : ExampleModule.MyType

.. langref-grammar

    type-identifier ::= type-identifier-component ('.' type-identifier-component)*
    type-identifier-component ::= identifier generic-args?

.. syntax-grammar::

    Grammar of a type identifier

    type-identifier --> type-name generic-argument-clause-OPT | type-name generic-argument-clause-OPT ``.`` type-identifier
    type-name --> identifier

.. _Types_TupleType:

Tuple Type
----------

.. write-me:: Waiting for design decisions from compiler team. See notes below.

.. langref-grammar

    type-tuple ::= '(' type-tuple-body? ')'
    type-tuple-body ::= type-tuple-element (',' type-tuple-element)* '...'?
    type-tuple-element ::= identifier ':' type-annotation
    type-tuple-element ::= type-annotation

.. syntax-grammar::

    Grammar of a tuple type

    tuple-type --> ``(`` tuple-type-body-OPT ``)``
    tuple-type-body --> tuple-type-element-list ``...``-OPT
    tuple-type-element-list --> tuple-type-element | tuple-type-element ``,`` tuple-type-element-list
    tuple-type-element --> attribute-sequence-OPT type | element-name type-annotation
    element-name --> identifier

.. NOTE: Info from Doug about the relationship between tuple types and tuple patterns:
    A tuple pattern is always of tuple type.
    There is a ton of grammatical overlap right now; some of that will be reduced
    when we get rid of named tuple elements.
    A tuple type is a much simpler (compared to a tuple pattern)
    composition of simpler types.

    The LangRef says that "there are special rules for converting an
    expression to varargs tuple type.
    The subtyping and type conversion chapter (proposed below in 'Metatype Types')
    should discuss these rules.

.. TODO: Tuple types and function types are in flux at the moment.
    Let's hold off on writing about these until they are nailed down.
    There are a couple of questions here:
    1. Are tuple types going to be allowed to contain named elements?
    2. Are function parameter names going to be part of the function type?
    3. Related to (1) and (2): Are tuple types going to used as the left-hand side
       of a function type (as in the current grammar)?

.. _Types_FunctionType:

Function Type
-------------

.. write-me:: Waiting for design decisions from compiler team. See notes below.

.. langref-grammar

    type-function ::= type-tuple '->' type-annotation


.. syntax-grammar::

    Grammar of a function type

    function-type --> tuple-type ``->`` attribute-sequence-OPT type

.. NOTE: Functions are first-class citizens in Swift,
    except for generic functions, i.e., parametric polymorphic functions.
    This means that monomorphic functions can be assigned to variables
    and can be passed as arguments to other functions.
    As an example, the following three lines of code are OK::

        func polymorphicF<T>(a: Int) -> T { return a }
        func monomorphicF(a: Int) -> Int { return a }
        var myMonomorphicF = monomorphicF

    But, the following is NOT allowed::

        var myPolymorphicF = polymorphicF

.. TODO: Tuple types and function types are in flux at the moment.
    Let's hold off on writing about these until they are nailed down.
    There are a couple of questions here:
    1. Are tuple types going to be allowed to contain named elements?
    2. Are function parameter names going to be part of the function type?
    3. Related to (1) and (2): Are tuple types going to used as the left-hand side
       of a function type (as in the current grammar)?

.. _Types_ArrayType:

Array Type
----------

.. write-me:: Waiting for design decisions from compiler team. See notes below.

.. langref-grammar

    type-array ::= type-simple
    type-array ::= type-array '[' ']'
    type-array ::= type-array '[' expr ']'


.. syntax-grammar::

    Grammar of an array type

    array-type --> type ``[`` ``]`` | array-type ``[`` ``]``

.. NOTE: Writing it this way rather than as a basic type followed by
   a list of []s -- that preserves grouping of the type as you recurse
   down the tree.

   Arrays of fixed size are not currently supported.
   As a result, we removed "type-array '[' expr ']'" from the grammar.
   They may or may not be supported in the future.

.. TODO: Array types are in flux at the moment;
    Joe has a proposal on the table, but no decision has been made.
    Let's hold off on writing about these until they are nailed down.
    Update: [Contributor 5711] is now DRI for rewriting/implementing Arrays.

.. _Types_FunctionType:

Optional Type
-------------

The Swift language defines the postfix operator ``?`` as syntactic sugar for
the named type ``Optional<T>``, which is defined in the Swift Standard Library.
In other words, the following two declarations are equivalent::

    var optionalInteger : Int?
    var optionalInteger : Optional<Int>

In both cases, the variable ``optionalInteger``
is declared to have the type of an optional integer.
Note that no whitespace may appear between the type and the ``?`` operator.

The type ``Optional<T>`` is an enumeration with two cases, ``None`` and ``Some(T)``,
which are used to represent values that may or may not be present.
Any type can be explicitly declared to be (or implicitly converted to) an optional type.
When declaring an optional type,
be sure to use parentheses to properly scope the ``?`` operator.
As an example,
to declare an optional array of integers, write the type annotation as ``(Int[])?``;
writing ``Int[]?`` produces an error.

Optionals conform to the ``LogicValue`` protocol and therefore may occur in a boolean context.
In that context,
if an instance of an optional type ``T?`` contains any value of type ``T``
(that is, it's value is ``Optional.Some(T)``),
the optional type evaluates to ``true``. Otherwise, it evaluates to ``false``.

If an instance of an optional type contains a value,
you can access that value using the postfix operator ``!``, as shown below::

    optionalInteger = 42
    optionalInteger!
    // 42

Unwrapping an optional
that has a value of ``Optional.None`` results in a runtime error.

For examples that show how to use optional types,
see :ref:`BasicTypes_Optionals`.


.. langref-grammar

    type-optional ::= type-simple '?'-postfix

.. NOTE: The -postfix disambiguates between two terminals
    which have the same text but which have different whitespace.

.. syntax-grammar::

    Grammar of an optional type

    optional-type --> type ``?``

.. _Types_ProtocolCompositionType:

Protocol Composition Type
-------------------------

A protocol composition type describes a type that conforms to each protocol
in a list of specified protocols.
Protocol composition types may be used in type annotations and in generic parameters.

Protocol composition types have the following form:

.. syntax-outline::

    protocol<<#Protocol 1#>, <#Protocol 2#>>

A protocol composition type allows you to specify a value whose type conforms to the requirements
of multiple protocols without having to explicitly define a new, named protocol
that inherits from each protocol you want the type to conform to.
For example,
specifying a protocol composition type ``protocol<ProtocolA, ProtocolB, ProtocolC>`` is
effectively the same as defining a new protocol ``ProtocolD``
that inherits from ``ProtocolA``, ``ProtocolB``, and ``ProtocolC``,
but without having to introduce a new name.

Each item in a protocol composition list
must be either the name of protocol or a type alias of a protocol composition type.
If the list is empty, it specifies the empty protocol composition type,
which every type conforms to.

.. langref-grammar

    type-composition ::= 'protocol' '<' type-composition-list? '>'
    type-composition-list ::= type-identifier (',' type-identifier)*

.. syntax-grammar::

    Grammar of a protocol composition type

    protocol-composition-type --> ``protocol`` ``<`` protocol-identifier-list-OPT ``>``
    protocol-identifier-list --> protocol-identifier | protocol-identifier ``,`` protocol-identifier-list
    protocol-identifier --> type-identifier

.. _Types_MetatypeType:

Metatype Type
-------------

.. write-me:: Waiting for design decisions from compiler team. See notes below.

.. TR: How do metatypes types work?
    What information is important to convey in this section?
    Would it be helpful to include a diagram here?

.. TR: Metatype types don't seem to working quite right.
    For example, any time I try to invoke ``.metatype`` on a class or instance of a class,
    I get the following error: "error: expected member name following '.'"
    Some examples:

    (swift) class X {
          type func foo(a: Int) -> Int {
            return 10
          }
        }
    (swift) var x = X()
    // x : X = <X instance>
    (swift) x.foo(1)
    <REPL Input>:1:1: error: 'X' does not have a member named 'foo'
    x.foo(1)
    ^ ~~~
    (swift) X.foo(1)
    // r0 : Int = 10
    (swift) x.metatype.foo(1)
    <REPL Input>:1:3: error: expected member name following '.'
    x.metatype.foo(1)
      ^
    (swift) X.metatype.foo(1)
    <REPL Input>:1:3: error: expected member name following '.'
    X.metatype.foo(1)
      ^
    (swift) X
    // r1 : X.metatype = <unprintable value>

    But this works:
    typealias AnyX = X.metatype

    Let's hold off on writing this until we figure out what's going on.

.. TODO: Rewrite this section, using the following notes from our meeting with Doug.
    Just have a grammar approach, rather than saying "here is a magic
    name which shows up in types" like it does now. That doesn't even
    make sense---there isn't even lookup for functions.
    You can just take any type and get .metatype out of it.
    For example:

    class X {
        type func foo ()
    }
    var obj : X

    You can't in Swift or Obj-C write obj.foo(). In Obj-C you write
    [obj.class foo]---you're getting the metatype of the item.
    In Swift, you write obj.metatype.foo().

    var xm : X.metatype = obj.metatype

    We use the term metatype because you can do this with things that
    aren't objects---they don't have classes.
    At some point in the future there will be more reflection; for now,
    the important part is to say that this is how you get at type/class functions.

    TODO: Verify that the above is correct.
    I tried in out in the REPL today, and it doesn't seem to work.

.. TODO: Most of the info from the LangRef is, according to Doug,
    out of date and/or not applicable. For example,
    mention of subtyping doesn't really make sense here.
    Somewhere in the reference there should be a chapter/section
    on subtyping and type conversion.

.. TODO: Start planning a chapter on subtyping and type conversions.
    Do we want/need this for WWDC or can it be pushed out to FCS?

.. langref-grammar

    type-metatype ::= type-simple '.' 'metatype'

.. syntax-grammar::

    Grammar of a metatype type

    metatype-type --> type ``.`` ``metatype``

.. _Types_TypeInheritanceClause:

Type Inheritance Clause
-----------------------

A type inheritance clause is used to specify what class a named type inherits from
and what protocols a named type conforms to.
inherits from and conforms to. A type inheritance clause begins with a colon (``:``),
followed by a comma-separated list of type identifiers.

Class types may inherit from a single superclass and conform to any number of protocols.
When defining a class,
the name of the superclass must appear first in the list of type identifiers,
followed by any number of protocols the class must conform to.
If the class does not inherit from another class,
the list may begin with a protocol instead.
For an extended discussion and several examples of class inheritance,
see :ref:`ClassesAndStructures_Inheritance`.

Other named types may only inherit or conform to a list of protocols.
Protocol types may inherit from any number of other protocols.
When a protocol type inherits from other protocols,
the set of requirements from those other protocols are aggregated together,
and any type that inherits from the current protocol must conform to all of those requirements.

A type inheritance clause in an enumeration definition may be either a list of protocols,
or in the case of an enumeration that assigns raw values to its members,
a single, named type that specifies the type of those raw values.
For an example of an enumeration definition that uses a type inheritance clause
to specify the type of its raw values, see :ref:`Enumerations_RawValues`.

.. langref-grammar

    inheritance ::= ':' type-identifier (',' type-identifier)*

.. syntax-grammar::

    Grammar of a type inheritance clause

    type-inheritance-clause --> ``:`` type-inheritance-list
    type-inheritance-list --> type-identifier | type-identifier ``,`` type-inheritance-list

.. _Types_TypeInference:

Type Inference
--------------

.. NOTE: TODO: Discuss how it happens at the expression level
    and list/describe the places where you can omit a type or part of a type.

Swift uses type inference extensively,
allowing you to omit the type or part of the type of many variables and expressions in your code.
For example,
instead of writing ``var x : Int = 0``, you can omit the type completely and simply write ``var x = 0``---
the compiler correctly infers that ``x`` names a value of type ``Int``.
Similarly, you can omit part of a type when the full type can be inferred from context.
For instance, if you write ``let dict : Dictionary = ["A": 1]``,
the compiler infers that ``dict`` has the type ``Dictionary<String, Int>``.

In both of the examples above,
the type information is passed up from the leaves of the expression tree to its root.
That is,
the type of ``x`` in ``var x : Int = 0`` is inferred by first checking the type of ``0``
and then passing this type information up to the root (the variable ``x``).

In Swift, type information may also flow in the opposite direction---from the root down to the leaves.
In the following example, for instance,
the explicit type annotation (``: Float``) on the constant ``eFloat``
causes the numeric literal ``2.71828`` to have type ``Float`` instead of type ``Double``.::

    val e = 2.71828
    // e : Double = 2.71828
    val eFloat : Float = 2.71828
    // eFloat : Float = 2.71828

Type inference in Swift operates at the level of a single expression or statement.
This means that all of the information needed to infer an omitted type or part of a type
in an expression must be accessible from type-checking
the expression or one of its subexpressions.

.. TODO: Need an example to illustrate this (of something that you can't do).

.. TODO: Email Doug for a list of rules or situations describing when type-inference
    is allowed and when types must be fully typed.

.. Original: We may be able to avoid talking about fully-typed types.
    I'm leaving the original text here in case we find that we do need it.

    Fully-Typed Types
    ~~~~~~~~~~~~~~~~~

    A type may be *fully typed*. A type is fully-typed unless one of the following conditions hold:
    It is a function type whose result or input type is not fully-typed.
    It is a tuple type with an element that is not fully-typed. A tuple element is fully-typed unless it has no explicit type (which is permitted for defaultable elements) or its explicit type is not fully-typed. In other words, a type is fully-typed unless it syntactically contains a tuple element with no explicit type annotation.
    A type being 'fully-typed' informally means that the type is specified directly from its type annotation without needing contextual or other information to resolve its type.

    .. TODO: Rewrite this section.
        The LangRef is trying to talk about fully-typed types.
        In``(a, b : Int)`` the ``b : Int`` isn't actually a type annotation.
        To get a non-fully typed type you need to be in a pattern matching context
        like ``var (a : Int, b) = (1, 1.5)`` where the second half of the tuple has
        some type variable instead of a fully typed type.
        Likewise ``var a : Dictionary = ["A": 1]`` where the type of ``a`` is inferred.
        The way you form an expression of tuple type like this is to do something
        like ``(t, 5)`` or ``(t, _) = (7, 2)`` where the ``5`` or ``_`` picks up the type
        from context.

        The reason for discussing fully typed types is directly related to type inference
        ---types in a source must be fully typed (as defined here) except in the contexts
        where type inference is allowed.<|MERGE_RESOLUTION|>--- conflicted
+++ resolved
@@ -28,12 +28,8 @@
 defined and implemented in the Swift Standard Library using structures.
 Because they are named types,
 you can extend their behavior to suit the needs of your program,
-<<<<<<< HEAD
-using an extension declaration, discussed in :doc:`../LanguageGuide/Extensions`.
-=======
 using an extension declaration,
 discussed in :doc:`../LanguageGuide/Extensions` and :ref:`Declarations_ExtensionDeclaration`.
->>>>>>> 9290014d
 
 A :newTerm:`compound type` is a type without a name, defined in the Swift language itself.
 There are two compound types: function types and tuple types.
