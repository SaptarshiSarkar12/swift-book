Types
=====

In Swift, there are two kinds of types: named types and compound types.
A :newTerm:`named type` is a type that can be given a particular name when it is defined.
Named types include classes, structures, enumerations, and protocols.
For example,
instances of a user-defined class named ``MyClass`` have the type ``MyClass``.
In addition to user-defined named types,
the Swift standard library defines many commonly used named types,
including those that represent arrays, dictionaries, and optional values.

Data types that are normally considered basic or primitive in other languages---
such as types that represent numbers, characters, and strings---
are actually named types,
defined and implemented in the Swift standard library using structures.
Because they are named types,
you can extend their behavior to suit the needs of your program,
using an extension declaration,
discussed in :doc:`../LanguageGuide/Extensions` and :ref:`Declarations_ExtensionDeclaration`.

A :newTerm:`compound type` is a type without a name, defined in the Swift language itself.
There are two compound types: function types and tuple types.
A compound type may contain named types and other compound types.
For instance, the tuple type ``(Int, (Int, Int))`` contains two elements:
The first is the named type ``Int``,
and the second is another compound type ``(Int, Int)``.

You can put parentheses around a named type or a compound type.
However, adding parentheses around a type doesn't have any effect.
For example, ``(Int)`` is equivalent to ``Int``.

This chapter discusses the types defined in the Swift language itself
and describes the type inference behavior of Swift.

.. langref-grammar

    type ::= type-function
    type ::= type-array
    type-simple ::= type-identifier
    type-simple ::= type-tuple
    type-simple ::= type-composition
    type-simple ::= type-metatype
    type-simple ::= type-optional
    type-annotation ::= attribute-list type

.. syntax-grammar::

    Grammar of a type

    type --> array-type
    type --> dictionary-type
    type --> function-type
    type --> type-identifier
    type --> tuple-type
    type --> optional-type
    type --> implicitly-unwrapped-optional-type
    type --> protocol-composition-type
    type --> metatype-type
    type --> ``Any``
    type --> ``Self``
    type --> ``(`` type ``)``


.. _Types_TypeAnnotation:

Type Annotation
---------------

A :newTerm:`type annotation` explicitly specifies the type of a variable or expression.
Type annotations begin with a colon (``:``) and end with a type,
as the following examples show:

.. test::
   :name: type annotation

   let someTuple: (Double, Double) = (3.14159, 2.71828)
   func someFunction(a: Int) { /* ... */ }

.. x*  Bogus * paired with the one in the listing, to fix VIM syntax highlighting.

In the first example,
the expression ``someTuple`` is specified to have the tuple type ``(Double, Double)``.
In the second example,
the parameter ``a`` to the function ``someFunction`` is specified to have the type ``Int``.

Type annotations can contain an optional list of type attributes before the type.

.. syntax-grammar::

    Grammar of a type annotation

    type-annotation --> ``:`` attributes-OPT ``inout``-OPT type


.. _Types_TypeIdentifier:

Type Identifier
---------------

A type identifier refers to either a named type
or a type alias of a named or compound type.

Most of the time, a type identifier directly refers to a named type
with the same name as the identifier.
For example, ``Int`` is a type identifier that directly refers to the named type ``Int``,
and the type identifier ``Dictionary<String, Int>`` directly refers
to the named type ``Dictionary<String, Int>``.

There are two cases in which a type identifier does not refer to a type with the same name.
In the first case, a type identifier refers to a type alias of a named or compound type.
For instance, in the example below,
the use of ``Point`` in the type annotation refers to the tuple type ``(Int, Int)``.

.. test::
   :name: type identifier

   typealias Point = (Int, Int)
   let origin: Point = (0, 0)

In the second case, a type identifier uses dot (``.``) syntax to refer to named types
declared in other modules or nested within other types.
For example, the type identifier in the following code references the named type ``MyType``
that is declared in the ``ExampleModule`` module.

.. test::
   :name: type identifier dot
   :compiler-errors: error: use of undeclared type 'ExampleModule'
                     var someValue: ExampleModule.MyType
                                    ^~~~~~~~~~~~~

   var someValue: ExampleModule.MyType

.. langref-grammar

    type-identifier ::= type-identifier-component ('.' type-identifier-component)*
    type-identifier-component ::= identifier generic-args?

.. syntax-grammar::

    Grammar of a type identifier

    type-identifier --> type-name generic-argument-clause-OPT | type-name generic-argument-clause-OPT ``.`` type-identifier
    type-name --> identifier


.. _Types_TupleType:

Tuple Type
----------

A tuple type is a comma-separated list of types, enclosed in parentheses.

You can use a tuple type as the return type of a function
to enable the function to return a single tuple containing multiple values.
You can also name the elements of a tuple type and use those names to refer to
the values of the individual elements. An element name consists of an identifier
followed immediately by a colon (:). For an example that demonstrates both of
these features, see :ref:`Functions_FunctionsWithMultipleReturnValues`.

When an element of a tuple type has a name,
that name is part of the type.

.. test::
   :name: tuple type names
   :compiler-errors: error: cannot assign value of type '(left: Int, right: Int)' to type '(top: Int, bottom: Int)'
                     someTuple = (left: 5, right: 5)  // Error: names don't match
                                 ^~~~~~~~~~~~~~~~~~~
                                                     as! (top: Int, bottom: Int)

   var someTuple = (top: 10, bottom: 12)  // someTuple is of type (top: Int, bottom: Int)
   someTuple = (top: 4, bottom: 42) // OK: names match
   someTuple = (9, 99)              // OK: names are inferred
   someTuple = (left: 5, right: 5)  // Error: names don't match

All tuple types contain two or more types,
except for ``Void`` which is a type alias for the empty tuple type, ``()``.

.. langref-grammar

    type-tuple ::= '(' type-tuple-body? ')'
    type-tuple-body ::= type-tuple-element (',' type-tuple-element)* '...'?
    type-tuple-element ::= identifier ':' type-annotation
    type-tuple-element ::= type-annotation

.. syntax-grammar::

    Grammar of a tuple type

    tuple-type --> ``(`` ``)`` | ``(`` tuple-type-element ``,`` tuple-type-element-list ``)``
    tuple-type-element-list --> tuple-type-element | tuple-type-element ``,`` tuple-type-element-list
    tuple-type-element --> element-name type-annotation | type
    element-name --> identifier


.. _Types_FunctionType:

Function Type
-------------

A function type represents the type of a function, method, or closure
and consists of a parameter and return type separated by an arrow (``->``):

.. syntax-outline::

    (<#parameter type#>) -> <#return type#>

The *parameter type* is comma-separated list of types.
Because the *return type* can be a tuple type,
function types support functions and methods
that return multiple values.

A parameter of the function type ``() -> T``
(where ``T`` is any type)
can apply the ``autoclosure`` attribute
to implicitly create a closure at its call sites.
This provides a syntactically convenient way
to defer the evaluation of an expression
without needing to write an explicit closure
when you call the function.
For an example of an autoclosure function type parameter,
see :ref:`Closures_Autoclosures`.

A function type can have a variadic parameter in its *parameter type*.
Syntactically,
a variadic parameter consists of a base type name followed immediately by three dots (``...``),
as in ``Int...``. A variadic parameter is treated as an array that contains elements
of the base type name. For instance, the variadic parameter ``Int...`` is treated
as ``[Int]``. For an example that uses a variadic parameter,
see :ref:`Functions_VariadicParameters`.

To specify an in-out parameter, prefix the parameter type with the ``inout`` keyword.
You can't mark a variadic parameter or a return type with the ``inout`` keyword.
In-out parameters are discussed in :ref:`Functions_InOutParameters`.

If a function type has only one parameter
and that parameter's type is a tuple type,
then the tuple type must be parenthesized when writing the function's type.
For example,
``((Int, Int)) -> Void``
is the type of a function that takes a single parameter
of the tuple type ``(Int, Int)``
and doesn't return any value.
In contrast, without parentheses,
``(Int, Int) -> Void`` is the type
of a function that takes two ``Int`` parameters
and doesn't return any value.

Argument names in functions and methods
are not part of the corresponding function type.
For example:

<<<<<<< HEAD
.. test::
   :name: arguments are not part of function types
   :compiler-errors: error: cannot assign value of type '(Int, String) -> ()' to type '(Int, Int) -> ()'
                     f = functionWithDifferentArgumentTypes     // Error
                         ^~~~~~~~~~~~~~~~~~~~~~~~~~~~~~~~~~
                     error: cannot assign value of type '(Int, Int, Int) -> ()' to type '(Int, Int) -> ()'
                     f = functionWithDifferentNumberOfArguments // Error
                         ^~~~~~~~~~~~~~~~~~~~~~~~~~~~~~~~~~~~~~

   func someFunction(left: Int, right: Int) {}
   func anotherFunction(left: Int, right: Int) {}
   func functionWithDifferentLabels(top: Int, bottom: Int) {}

   var f = someFunction // The type of f is (Int, Int) -> Void, not (left: Int, right: Int) -> Void.
   f = anotherFunction              // OK
   f = functionWithDifferentLabels  // OK

   func functionWithDifferentArgumentTypes(left: Int, right: String) {}
   func functionWithDifferentNumberOfArguments(left: Int, right: Int, top: Int) {}

   f = functionWithDifferentArgumentTypes     // Error
   f = functionWithDifferentNumberOfArguments // Error
=======
.. testcode::

   -> func someFunction(left: Int, right: Int) {}
   -> func anotherFunction(left: Int, right: Int) {}
   -> func functionWithDifferentLabels(top: Int, bottom: Int) {}
   ---
   -> var f = someFunction // The type of f is (Int, Int) -> Void, not (left: Int, right: Int) -> Void.
   << // f : (Int, Int) -> () = (Function)
   -> f = anotherFunction              // OK
   -> f = functionWithDifferentLabels  // OK
   ---
   -> func functionWithDifferentArgumentTypes(left: Int, right: String) {}
   -> f = functionWithDifferentArgumentTypes     // Error
   !! <REPL Input>:1:5: error: cannot assign value of type '(Int, String) -> ()' to type '(Int, Int) -> ()'
   !! f = functionWithDifferentArgumentTypes     // Error
   !! ^~~~~~~~~~~~~~~~~~~~~~~~~~~~~~~~~~
   ---
   -> func functionWithDifferentNumberOfArguments(left: Int, right: Int, top: Int) {}
   -> f = functionWithDifferentNumberOfArguments // Error
   !! <REPL Input>:1:5: error: cannot assign value of type '(Int, Int, Int) -> ()' to type '(Int, Int) -> ()'
   !! f = functionWithDifferentNumberOfArguments // Error
   !! ^~~~~~~~~~~~~~~~~~~~~~~~~~~~~~~~~~~~~~
>>>>>>> 228c8415

Because argument labels are not part of a function's type,
you omit them when writing a function type.

.. testcode::

   -> var operation: (lhs: Int, rhs: Int) -> Int     // Error
   !! <REPL Input>:1:17: error: function types cannot have argument labels; use '_' before 'lhs'
   !!    var operation: (lhs: Int, rhs: Int) -> Int     // Error
   !!                    ^
   !!                    _
   !! <REPL Input>:1:27: error: function types cannot have argument labels; use '_' before 'rhs'
   !!    var operation: (lhs: Int, rhs: Int) -> Int     // Error
   !!                              ^
   !!                              _
   -> var operation: (_ lhs: Int, _ rhs: Int) -> Int // OK
   !! <REPL Input>:1:1: error: variables currently must have an initial value when entered at the top level of the REPL
   !!    var operation: (_ lhs: Int, _ rhs: Int) -> Int // OK
   !!    ^
   -> var operation: (Int, Int) -> Int               // OK
   !! <REPL Input>:1:1: error: variables currently must have an initial value when entered at the top level of the REPL
   !!    var operation: (Int, Int) -> Int               // OK
   !!    ^

.. The last two lines of the test above shouldn't really fail,
   but this is a limitation of the REPL.

If a function type includes more than a single arrow (``->``),
the function types are grouped from right to left.
For example,
the function type ``(Int) -> (Int) -> Int`` is understood as ``(Int) -> ((Int) -> Int)`` ---
that is, a function that takes an ``Int`` and returns
another function that takes and returns an ``Int``.

Function types that can throw an error must be marked with the ``throws`` keyword,
and function types that can rethrow an error must be marked with the ``rethrows`` keyword.
The ``throws`` keyword is part of a function's type,
and nonthrowing functions are subtypes of throwing functions.
As a result, you can use a nonthrowing function in the same places as a throwing one.
Throwing and rethrowing functions are described in
:ref:`Declarations_ThrowingFunctionsAndMethods`
and :ref:`Declarations_RethrowingFunctionsAndMethods`.

.. test::
   :name: function arrow is right associative
   :hidden:

   func f(i: Int) -> (Int) -> Int {
       func g(j: Int) -> Int {
           return i + j
       }
       return g
   }
   let a: (Int) -> (Int) -> Int = f
   let b: (Int) -> ((Int) -> Int) = f
   assert(a(3)(5) == b(3)(5))

.. langref-grammar

    type-function ::= type-tuple '->' type-annotation

.. syntax-grammar::

    Grammar of a function type

    function-type --> attributes-OPT function-type-argument-clause ``throws``-OPT ``->`` type
    function-type --> attributes-OPT function-type-argument-clause ``rethrows`` ``->`` type

    function-type-argument-clause --> ``(`` ``)``
    function-type-argument-clause --> ``(`` function-type-argument-list ``...``-OPT ``)``

    function-type-argument-list --> function-type-argument | function-type-argument ``,`` function-type-argument-list
    function-type-argument --> attributes-OPT ``inout``-OPT type | argument-label type-annotation
    argument-label --> identifier

.. NOTE: Functions are first-class citizens in Swift,
    except for generic functions, i.e., parametric polymorphic functions.
    This means that monomorphic functions can be assigned to variables
    and can be passed as arguments to other functions.
    As an example, the following three lines of code are OK::

        func polymorphicF<T>(a: Int) -> T { return a }
        func monomorphicF(a: Int) -> Int { return a }
        var myMonomorphicF = monomorphicF

    But, the following is NOT allowed::

        var myPolymorphicF = polymorphicF


.. _Types_ArrayType:

Array Type
----------

The Swift language provides the following syntactic sugar for the Swift standard library
``Array<Element>`` type:

.. syntax-outline::

    [<#type#>]

In other words, the following two declarations are equivalent:

.. code-block:: swift

    let someArray: Array<String> = ["Alex", "Brian", "Dave"]
    let someArray: [String] = ["Alex", "Brian", "Dave"]

.. test::
   :name: array literal
   :hidden:

   let someArray1: Array<String> = ["Alex", "Brian", "Dave"]
   let someArray2: [String] = ["Alex", "Brian", "Dave"]
   assert(someArray1 == someArray2)

In both cases, the constant ``someArray``
is declared as an array of strings. The elements of an array can be accessed
through subscripting by specifying a valid index value in square brackets:
``someArray[0]`` refers to the element at index 0, ``"Alex"``.

You can create multidimensional arrays by nesting pairs of square brackets,
where the name of the base type of the elements is contained in the innermost
pair of square brackets.
For example, you can create
a three-dimensional array of integers using three sets of square brackets:

.. test::
   :name: 3D array

   var array3D: [[[Int]]] = [[[1, 2], [3, 4]], [[5, 6], [7, 8]]]
   // -HIDE-
   // Assert the statements made in the paragraph below.
   // Commented out until Array gets conditional conformance to Equatable. <rdar://problem/17144340>
   //assert(array3D[0]       == [[1, 2], [3, 4]])
   //assert(array3D[0][1]    == [3,4])
   assert(array3D[0][1][1] == 4)

When accessing the elements in a multidimensional array,
the left-most subscript index refers to the element at that index in the outermost
array. The next subscript index to the right refers to the element
at that index in the array that's nested one level in. And so on. This means that in
the example above, ``array3D[0]`` refers to ``[[1, 2], [3, 4]]``,
``array3D[0][1]`` refers to ``[3, 4]``, and ``array3D[0][1][1]`` refers to the value 4.

For a detailed discussion of the Swift standard library ``Array`` type,
see :ref:`CollectionTypes_Arrays`.

.. langref-grammar

    type-array ::= type-simple
    type-array ::= type-array '[' ']'
    type-array ::= type-array '[' expr ']'


.. syntax-grammar::

    Grammar of an array type

    array-type --> ``[`` type ``]``


.. _Types_DictionaryType:

Dictionary Type
---------------

The Swift language provides the following syntactic sugar for the Swift standard library
``Dictionary<Key, Value>`` type:

.. syntax-outline::

    [<#key type#>: <#value type#>]

In other words, the following two declarations are equivalent:

.. code-block:: swift

   let someDictionary: [String: Int] = ["Alex": 31, "Paul": 39]
   let someDictionary: Dictionary<String, Int> = ["Alex": 31, "Paul": 39]

.. test::
   :name: dictionary literal
   :hidden:

   let someDictionary1: [String: Int] = ["Alex": 31, "Paul": 39]
   let someDictionary2: Dictionary<String, Int> = ["Alex": 31, "Paul": 39]
   assert(someDictionary1 == someDictionary2)

In both cases, the constant ``someDictionary``
is declared as a dictionary with strings as keys and integers as values.

The values of a dictionary can be accessed through subscripting
by specifying the corresponding key in
square brackets: ``someDictionary["Alex"]`` refers to the value associated
with the key ``"Alex"``.
The subscript returns an optional value of the dictionary's value type.
If the specified key isn't contained in the dictionary,
the subscript returns ``nil``.

The key type of a dictionary must conform to the Swift standard library ``Hashable`` protocol.

.. Used to have an xref to :ref:`CollectionTypes_HashValuesForSetTypes` here.
   But it doesnt really work now that the Hashable content moved from Dictionary to Set.

For a detailed discussion of the Swift standard library ``Dictionary`` type,
see :ref:`CollectionTypes_Dictionaries`.

.. syntax-grammar::

    Grammar of a dictionary type

    dictionary-type --> ``[`` type ``:`` type ``]``


.. _Types_OptionalType:

Optional Type
-------------

The Swift language defines the postfix ``?`` as syntactic sugar for
the named type ``Optional<Wrapped>``, which is defined in the Swift standard library.
In other words, the following two declarations are equivalent:

.. code-block:: swift

    var optionalInteger: Int?
    var optionalInteger: Optional<Int>

.. test::
   :name: optional literal
   :hidden:

   var optionalInteger1: Int?
   var optionalInteger2: Optional<Int>
   assert(optionalInteger1 == nil)
   assert(optionalInteger1 == optionalInteger2)

In both cases, the variable ``optionalInteger``
is declared to have the type of an optional integer.
Note that no whitespace may appear between the type and the ``?``.

The type ``Optional<Wrapped>`` is an enumeration with two cases, ``none`` and ``some(Wrapped)``,
which are used to represent values that may or may not be present.
Any type can be explicitly declared to be (or implicitly converted to) an optional type.
If you don't provide an initial value when you declare an
optional variable or property, its value automatically defaults to ``nil``.

.. TODO Add a link to the Optional Enum Reference page.
   For more information about the Optional type, see ...

If an instance of an optional type contains a value,
you can access that value using the postfix operator ``!``, as shown below:

.. test::
   :name: optional type

   var optionalInteger: Int?  // -HIDE-
   optionalInteger = 42
   assert( // -HIDE-
   optionalInteger! // 42
   == 42) // -HIDE-

Using the ``!`` operator to unwrap an optional
that has a value of ``nil`` results in a runtime error.

You can also use optional chaining and optional binding to conditionally perform an
operation on an optional expression. If the value is ``nil``,
no operation is performed and therefore no runtime error is produced.

For more information and to see examples that show how to use optional types,
see :ref:`TheBasics_Optionals`.

.. langref-grammar

    type-optional ::= type-simple '?'-postfix

.. NOTE: The -postfix disambiguates between two terminals
    which have the same text but which have different whitespace.

.. syntax-grammar::

    Grammar of an optional type

    optional-type --> type ``?``


.. _Types_ImplicitlyUnwrappedOptionalType:

Implicitly Unwrapped Optional Type
----------------------------------

The Swift language defines the postfix ``!`` as syntactic sugar for
the named type ``Optional<Wrapped>``, which is defined in the Swift standard library,
with the additional behavior that
it's automatically unwrapped when it's accessed.
If you try to use an implicitly unwrapped optional that has a value of ``nil``,
you'll get a runtime error.
With the exception of the implicit unwrapping behavior,
the following two declarations are equivalent:

.. code-block:: swift

    var implicitlyUnwrappedString: String!
    var explicitlyUnwrappedString: Optional<String>

Note that no whitespace may appear between the type and the ``!``.

Because implicit unwrapping
changes the meaning of the declaration that contains that type,
optional types that are nested inside a tuple type or a generic type
--- such as the element types of a dictionary or array ---
can't be marked as implicitly unwrapped.
For example:

.. code-block:: swift

    let tupleOfImplicitlyUnwrappedElements: (Int!, Int!)  // Error
    let implicitlyUnwrappedTuple: (Int, Int)!             // OK

    let arrayOfImplicitlyUnwrappedElements: [Int!]        // Error
    let implicitlyUnwrappedArray: [Int]!                  // OK

Because implicitly unwrapped optionals
have the same ``Optional<Wrapped>`` type as optional values,
you can use implicitly unwrapped optionals
in all the same places in your code
that you can use optionals.
For instance, you can assign values of implicitly unwrapped
optionals to variables, constants, and properties of optionals, and vice versa.

As with optionals, if you don't provide an initial value when you declare an
implicitly unwrapped optional variable or property,
its value automatically defaults to ``nil``.

Use optional chaining to conditionally perform an
operation on an implicitly unwrapped optional expression.
If the value is ``nil``,
no operation is performed and therefore no runtime error is produced.

For more information about implicitly unwrapped optional types,
see :ref:`TheBasics_ImplicitlyUnwrappedOptionals`.

.. syntax-grammar::

    Grammar of an implicitly unwrapped optional type

    implicitly-unwrapped-optional-type --> type ``!``


.. _Types_ProtocolCompositionType:

Protocol Composition Type
-------------------------

A protocol composition type describes a type that conforms to each protocol
in a list of specified protocols.
Protocol composition types may be used only in type annotations and in generic parameters.

.. In places where a comma-separated list of types is allowed,
   the P&Q syntax isn't allowed.

Protocol composition types have the following form:

.. syntax-outline::

    <#Protocol 1#> & <#Protocol 2#>

A protocol composition type allows you to specify a value whose type conforms to the requirements
of multiple protocols without having to explicitly define a new, named protocol
that inherits from each protocol you want the type to conform to.
For example,
specifying a protocol composition type ``ProtocolA & ProtocolB & ProtocolC`` is
effectively the same as defining a new protocol ``ProtocolD``
that inherits from ``ProtocolA``, ``ProtocolB``, and ``ProtocolC``,
but without having to introduce a new name.

Each item in a protocol composition list
must be either the name of protocol or a type alias of a protocol composition type.

.. langref-grammar

    type-composition ::= 'protocol' '<' type-composition-list? '>'
    type-composition-list ::= type-identifier (',' type-identifier)*

.. syntax-grammar::

    Grammar of a protocol composition type

    protocol-composition-type --> protocol-identifier ``&`` protocol-composition-continuation
    protocol-composition-continuation --> protocol-identifier | protocol-composition-type
    protocol-identifier --> type-identifier


.. _Types_MetatypeType:

Metatype Type
-------------

A metatype type refers to the type of any type,
including class types, structure types, enumeration types, and protocol types.

The metatype of a class, structure, or enumeration type is
the name of that type followed by ``.Type``.
The metatype of a protocol type --- not the concrete type that
conforms to the protocol at runtime ---
is the name of that protocol followed by ``.Protocol``.
For example, the metatype of the class type ``SomeClass`` is ``SomeClass.Type``
and the metatype of the protocol ``SomeProtocol`` is ``SomeProtocol.Protocol``.

You can use the postfix ``self`` expression to access a type as a value.
For example, ``SomeClass.self`` returns ``SomeClass`` itself,
not an instance of ``SomeClass``.
And ``SomeProtocol.self`` returns ``SomeProtocol`` itself,
not an instance of a type that conforms to ``SomeProtocol`` at runtime.
You can call the ``type(of:)`` function with an instance of a type
to access that instance's dynamic, runtime type as a value,
as the following example shows:

.. test::
   :name: metatype type
   :prints: SomeSubClass

   class SomeBaseClass {
       class func printClassName() {
           print("SomeBaseClass")
       }
   }
   class SomeSubClass: SomeBaseClass {
       override class func printClassName() {
           print("SomeSubClass")
       }
   }
   let someInstance: SomeBaseClass = SomeSubClass()
   // The compile-time type of someInstance is SomeBaseClass,
   // and the runtime type of someInstance is SomeSubClass
   type(of: someInstance).printClassName()
   // -PRINTS-COMMENT- SomeSubClass

For more information,
see `type(of:) <//apple_ref/swift/func/s:Fs4typeu0_rFT2ofx_q_/>`_
in the Swift standard library.

Use an initializer expression to construct an instance of a type
from that type's metatype value.
For class instances,
the initializer that's called must be marked with the ``required`` keyword
or the entire class marked with the ``final`` keyword.

.. test::
   :name: metatype type
   :cont:

   class AnotherSubClass: SomeBaseClass {
      let string: String
      required init(string: String) {
         self.string = string
      }
      override class func printClassName() {
         print("AnotherSubClass")
      }
   }
   let metatype: AnotherSubClass.Type = AnotherSubClass.self
   let anotherInstance = metatype.init(string: "some string")
   assert(type(of: anotherInstance) == AnotherSubClass.self) // -HIDE-

.. langref-grammar

    type-metatype ::= type-simple '.' 'metatype'

.. syntax-grammar::

    Grammar of a metatype type

    metatype-type --> type ``.`` ``Type`` | type ``.`` ``Protocol``

.. _Types_TypeInheritanceClause:

Type Inheritance Clause
-----------------------

A type inheritance clause is used to specify which class a named type inherits from
and which protocols a named type conforms to. A type inheritance clause is also
used to specify a ``class`` requirement on a protocol.
A type inheritance clause begins with a colon (``:``),
followed by either a ``class`` requirement, a list of type identifiers, or both.

Class types can inherit from a single superclass and conform to any number of protocols.
When defining a class,
the name of the superclass must appear first in the list of type identifiers,
followed by any number of protocols the class must conform to.
If the class does not inherit from another class,
the list can begin with a protocol instead.
For an extended discussion and several examples of class inheritance,
see :doc:`../LanguageGuide/Inheritance`.

Other named types can only inherit from or conform to a list of protocols.
Protocol types can inherit from any number of other protocols.
When a protocol type inherits from other protocols,
the set of requirements from those other protocols are aggregated together,
and any type that inherits from the current protocol must conform to all of those requirements.
As discussed in :ref:`Declarations_ProtocolDeclaration`,
you can include the ``class`` keyword as the first item in the type inheritance clause
to mark a protocol declaration with a ``class`` requirement.

A type inheritance clause in an enumeration definition can be either a list of protocols,
or in the case of an enumeration that assigns raw values to its cases,
a single, named type that specifies the type of those raw values.
For an example of an enumeration definition that uses a type inheritance clause
to specify the type of its raw values, see :ref:`Enumerations_RawValues`.

.. langref-grammar

    inheritance ::= ':' type-identifier (',' type-identifier)*

.. syntax-grammar::

    Grammar of a type inheritance clause

    type-inheritance-clause --> ``:`` class-requirement ``,`` type-inheritance-list
    type-inheritance-clause --> ``:`` class-requirement
    type-inheritance-clause --> ``:`` type-inheritance-list
    type-inheritance-list --> type-identifier | type-identifier ``,`` type-inheritance-list
    class-requirement --> ``class``

.. _Types_TypeInference:

Type Inference
--------------

Swift uses type inference extensively,
allowing you to omit the type or part of the type of many variables and expressions in your code.
For example,
instead of writing ``var x: Int = 0``, you can write ``var x = 0``,
omitting the type completely ---
the compiler correctly infers that ``x`` names a value of type ``Int``.
Similarly, you can omit part of a type when the full type can be inferred from context.
For instance, if you write ``let dict: Dictionary = ["A": 1]``,
the compiler infers that ``dict`` has the type ``Dictionary<String, Int>``.

In both of the examples above,
the type information is passed up from the leaves of the expression tree to its root.
That is,
the type of ``x`` in ``var x: Int = 0`` is inferred by first checking the type of ``0``
and then passing this type information up to the root (the variable ``x``).

In Swift, type information can also flow in the opposite direction---from the root down to the leaves.
In the following example, for instance,
the explicit type annotation (``: Float``) on the constant ``eFloat``
causes the numeric literal ``2.71828`` to have an inferred type of ``Float`` instead of ``Double``.

.. test::
   :name: type inference

   let e = 2.71828 // The type of e is inferred to be Double.
   let eFloat: Float = 2.71828 // The type of eFloat is Float.
   // -HIDE-
   assert(type(of: e) == Double.self)
   assert(type(of: eFloat) == Float.self)

Type inference in Swift operates at the level of a single expression or statement.
This means that all of the information needed to infer an omitted type or part of a type
in an expression must be accessible from type-checking
the expression or one of its subexpressions.

.. TODO: Email Doug for a list of rules or situations describing when type-inference
    is allowed and when types must be fully typed.<|MERGE_RESOLUTION|>--- conflicted
+++ resolved
@@ -250,7 +250,6 @@
 are not part of the corresponding function type.
 For example:
 
-<<<<<<< HEAD
 .. test::
    :name: arguments are not part of function types
    :compiler-errors: error: cannot assign value of type '(Int, String) -> ()' to type '(Int, Int) -> ()'
@@ -269,34 +268,11 @@
    f = functionWithDifferentLabels  // OK
 
    func functionWithDifferentArgumentTypes(left: Int, right: String) {}
+
+   f = functionWithDifferentArgumentTypes     // Error
+
    func functionWithDifferentNumberOfArguments(left: Int, right: Int, top: Int) {}
-
-   f = functionWithDifferentArgumentTypes     // Error
    f = functionWithDifferentNumberOfArguments // Error
-=======
-.. testcode::
-
-   -> func someFunction(left: Int, right: Int) {}
-   -> func anotherFunction(left: Int, right: Int) {}
-   -> func functionWithDifferentLabels(top: Int, bottom: Int) {}
-   ---
-   -> var f = someFunction // The type of f is (Int, Int) -> Void, not (left: Int, right: Int) -> Void.
-   << // f : (Int, Int) -> () = (Function)
-   -> f = anotherFunction              // OK
-   -> f = functionWithDifferentLabels  // OK
-   ---
-   -> func functionWithDifferentArgumentTypes(left: Int, right: String) {}
-   -> f = functionWithDifferentArgumentTypes     // Error
-   !! <REPL Input>:1:5: error: cannot assign value of type '(Int, String) -> ()' to type '(Int, Int) -> ()'
-   !! f = functionWithDifferentArgumentTypes     // Error
-   !! ^~~~~~~~~~~~~~~~~~~~~~~~~~~~~~~~~~
-   ---
-   -> func functionWithDifferentNumberOfArguments(left: Int, right: Int, top: Int) {}
-   -> f = functionWithDifferentNumberOfArguments // Error
-   !! <REPL Input>:1:5: error: cannot assign value of type '(Int, Int, Int) -> ()' to type '(Int, Int) -> ()'
-   !! f = functionWithDifferentNumberOfArguments // Error
-   !! ^~~~~~~~~~~~~~~~~~~~~~~~~~~~~~~~~~~~~~
->>>>>>> 228c8415
 
 Because argument labels are not part of a function's type,
 you omit them when writing a function type.
