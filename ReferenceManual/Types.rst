--- conflicted
+++ resolved
@@ -23,7 +23,7 @@
 .. TODO: Discuss with Jeanne: What do we call instances of the "Optional" type?
 
 Data types that are normally considered basic or primitive in other languages---
-those that represent numbers, characters, and strings---
+such as types that represent numbers, characters, and strings---
 are actually named types,
 defined and implemented in the Swift Standard Library using structures.
 Because they are named types,
@@ -60,6 +60,7 @@
 
     type --> array-type | function-type | type-identifier | tuple-type | optional-type | protocol-composition-type | metatype-type
 
+
 .. _Types_TypeAnnotation:
 
 Type Annotation
@@ -69,7 +70,7 @@
 Type annotations begin with a colon (``:``) and end with a type,
 as the following examples show::
 
-    let x : (Double, Double) = (3.14159, 2.71828)
+    let x: (Double, Double) = (3.14159, 2.71828)
     func foo(a: Int) -> Int { /* ... */ }
 
 In the first example,
@@ -107,8 +108,8 @@
 ::
 
     typealias Point = (Double, Double)
-    let origin : Point = (0, 0)
-    // origin : Point = (0.0, 0.0)
+    let origin: Point = (0, 0)
+    // origin: Point = (0.0, 0.0)
 
 In the second case, a type identifier uses dot (``.``) syntax to refer to named types
 declared in other modules or nested within other types.
@@ -116,7 +117,7 @@
 that is declared in the ``ExampleModule`` module.
 ::
 
-    var someValue : ExampleModule.MyType
+    var someValue: ExampleModule.MyType
 
 .. langref-grammar
 
@@ -173,6 +174,14 @@
     2. Are function parameter names going to be part of the function type?
     3. Related to (1) and (2): Are tuple types going to used as the left-hand side
        of a function type (as in the current grammar)?
+    UPDATE from Doug, 4/2/14:
+    Re: 1: For WWDC and likely 1.0, tuples will keep their labels. (Our endgame
+    and where we are now are different.)
+    Re: 2: Yes, in cases like: (a: Int) -> Int
+    Re: 3: No, it's now just type (before, we were relying on tuple-types
+    to enforce parens). Of course, a tuple-type is a type, so you can
+    still have (a: Int) -> Int.
+
 
 .. _Types_FunctionType:
 
@@ -190,11 +199,7 @@
 
     Grammar of a function type
 
-<<<<<<< HEAD
-    function-type --> tuple-type ``->`` attribute-list-OPT type
-=======
     function-type --> type ``->`` attributes-OPT type
->>>>>>> bd8ac8b8
 
 .. NOTE: Functions are first-class citizens in Swift,
     except for generic functions, i.e., parametric polymorphic functions.
@@ -217,6 +222,18 @@
     2. Are function parameter names going to be part of the function type?
     3. Related to (1) and (2): Are tuple types going to used as the left-hand side
        of a function type (as in the current grammar)?
+    UPDATE from Doug, 4/2/14:
+    Re: 1: For WWDC and likely 1.0, tuples will keep their labels. (Our endgame
+    and where we are now are different.)
+    Re: 2: Yes, in cases like: (a: Int) -> Int
+    Re: 3: No, it's now just type (before, we were relying on tuple-types
+    to enforce parens). Of course, a tuple-type is a type, so you can
+    still have (a: Int) -> Int.
+
+    Function *declarations* on the other hand are still flux. Doug will be writing
+    a new grammar for them soon. One notable change is that they will no longer
+    use patterns in the function parameters.
+
 
 .. _Types_ArrayType:
 
@@ -251,6 +268,13 @@
     Let's hold off on writing about these until they are nailed down.
     Update: [Contributor 5711] is now DRI for rewriting/implementing Arrays.
 
+    UPDATE from Doug, 4/2/14:
+    We're getting pretty close.  Dave's still working on it and keeps claiming
+    it will be tomorrow.  Really all we have to document is that there's a sugar
+    for array types and show people how multiple sets of array brackets work
+    (for multi-dimensional arrays) -- and bounce them over to the Standard
+    Library Reference for the details.
+
 .. _Types_OptionalType:
 
 Optional Type
@@ -260,8 +284,8 @@
 the named type ``Optional<T>``, which is defined in the Swift Standard Library.
 In other words, the following two declarations are equivalent::
 
-    var optionalInteger : Int?
-    var optionalInteger : Optional<Int>
+    var optionalInteger: Int?
+    var optionalInteger: Optional<Int>
 
 In both cases, the variable ``optionalInteger``
 is declared to have the type of an optional integer.
@@ -439,7 +463,7 @@
 
     Grammar of a metatype type
 
-    metatype-type --> type ``.`` ``metatype``
+    metatype-type --> type ``.`` ``Type``
 
 .. _Types_TypeInheritanceClause:
 
@@ -467,7 +491,7 @@
 and any type that inherits from the current protocol must conform to all of those requirements.
 
 A type inheritance clause in an enumeration definition may be either a list of protocols,
-or in the case of an enumeration that assigns raw values to its members,
+or in the case of an enumeration that assigns raw values to its cases,
 a single, named type that specifies the type of those raw values.
 For an example of an enumeration definition that uses a type inheritance clause
 to specify the type of its raw values, see :ref:`Enumerations_RawValues`.
@@ -494,16 +518,16 @@
 Swift uses type inference extensively,
 allowing you to omit the type or part of the type of many variables and expressions in your code.
 For example,
-instead of writing ``var x : Int = 0``, you can omit the type completely and simply write ``var x = 0``---
+instead of writing ``var x: Int = 0``, you can omit the type completely and simply write ``var x = 0``---
 the compiler correctly infers that ``x`` names a value of type ``Int``.
 Similarly, you can omit part of a type when the full type can be inferred from context.
-For instance, if you write ``let dict : Dictionary = ["A": 1]``,
+For instance, if you write ``let dict: Dictionary = ["A": 1]``,
 the compiler infers that ``dict`` has the type ``Dictionary<String, Int>``.
 
 In both of the examples above,
 the type information is passed up from the leaves of the expression tree to its root.
 That is,
-the type of ``x`` in ``var x : Int = 0`` is inferred by first checking the type of ``0``
+the type of ``x`` in ``var x: Int = 0`` is inferred by first checking the type of ``0``
 and then passing this type information up to the root (the variable ``x``).
 
 In Swift, type information can also flow in the opposite direction---from the root down to the leaves.
@@ -512,9 +536,9 @@
 causes the numeric literal ``2.71828`` to have type ``Float`` instead of type ``Double``.::
 
     let e = 2.71828
-    // e : Double = 2.71828
-    let eFloat : Float = 2.71828
-    // eFloat : Float = 2.71828
+    // e: Double = 2.71828
+    let eFloat: Float = 2.71828
+    // eFloat: Float = 2.71828
 
 Type inference in Swift operates at the level of a single expression or statement.
 This means that all of the information needed to infer an omitted type or part of a type
