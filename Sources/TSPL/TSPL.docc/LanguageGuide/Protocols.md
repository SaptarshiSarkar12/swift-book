--- conflicted
+++ resolved
@@ -749,7 +749,6 @@
 ## Protocols as Types
 
 Protocols don't actually implement any functionality themselves.
-<<<<<<< HEAD
 Nonetheless, you can use a protocol as a type in your code.
 
 The most common way to use a protocol as a type
@@ -800,126 +799,6 @@
 that cannot be optimized away.
 -->
 
-=======
-Nonetheless,
-you can use protocols as a fully fledged types in your code.
-Using a protocol as a type is sometimes called an *existential type*,
-which comes from the phrase
-"there exists a type *T* such that *T* conforms to the protocol".
-
-You can use a protocol in many places where other types are allowed, including:
-
-- As a parameter type or return type in a function, method, or initializer
-- As the type of a constant, variable, or property
-- As the type of items in an array, dictionary, or other container
-
-> Note: Because protocols are types,
-> begin their names with a capital letter
-> (such as `FullyNamed` and `RandomNumberGenerator`)
-> to match the names of other types in Swift
-> (such as `Int`, `String`, and `Double`).
-
-Here's an example of a protocol used as a type:
-
-```swift
-class Dice {
-    let sides: Int
-    let generator: RandomNumberGenerator
-    init(sides: Int, generator: RandomNumberGenerator) {
-        self.sides = sides
-        self.generator = generator
-    }
-    func roll() -> Int {
-        return Int(generator.random() * Double(sides)) + 1
-    }
-}
-```
-
-<!--
-  - test: `protocols`
-  
-  ```swifttest
-  -> class Dice {
-        let sides: Int
-        let generator: RandomNumberGenerator
-        init(sides: Int, generator: RandomNumberGenerator) {
-           self.sides = sides
-           self.generator = generator
-        }
-        func roll() -> Int {
-           return Int(generator.random() * Double(sides)) + 1
-        }
-     }
-  ```
--->
-
-This example defines a new class called `Dice`,
-which represents an *n*-sided dice for use in a board game.
-`Dice` instances have an integer property called `sides`,
-which represents how many sides they have,
-and a property called `generator`,
-which provides a random number generator
-from which to create dice roll values.
-
-The `generator` property is of type `RandomNumberGenerator`.
-Therefore, you can set it to an instance of
-*any* type that adopts the `RandomNumberGenerator` protocol.
-Nothing else is required of the instance you assign to this property,
-except that the instance must adopt the `RandomNumberGenerator` protocol.
-Because its type is `RandomNumberGenerator`,
-code inside the `Dice` class can only interact with `generator`
-in ways that apply to all generators that conform to this protocol.
-That means it can't use any methods or properties
-that are defined by the underlying type of the generator.
-However, you can downcast from a protocol type to an underlying type
-in the same way you can downcast from a superclass to a subclass,
-as discussed in <doc:TypeCasting#Downcasting>.
-
-`Dice` also has an initializer, to set up its initial state.
-This initializer has a parameter called `generator`,
-which is also of type `RandomNumberGenerator`.
-You can pass a value of any conforming type in to this parameter
-when initializing a new `Dice` instance.
-
-`Dice` provides one instance method, `roll`,
-which returns an integer value between 1 and the number of sides on the dice.
-This method calls the generator's `random()` method to create
-a new random number between `0.0` and `1.0`,
-and uses this random number to create a dice roll value within the correct range.
-Because `generator` is known to adopt `RandomNumberGenerator`,
-it's guaranteed to have a `random()` method to call.
-
-Here's how the `Dice` class can be used to create a six-sided dice
-with a `LinearCongruentialGenerator` instance as its random number generator:
-
-```swift
-var d6 = Dice(sides: 6, generator: LinearCongruentialGenerator())
-for _ in 1...5 {
-    print("Random dice roll is \(d6.roll())")
-}
-// Random dice roll is 3
-// Random dice roll is 5
-// Random dice roll is 4
-// Random dice roll is 5
-// Random dice roll is 4
-```
-
-<!--
-  - test: `protocols`
-  
-  ```swifttest
-  -> var d6 = Dice(sides: 6, generator: LinearCongruentialGenerator())
-  -> for _ in 1...5 {
-        print("Random dice roll is \(d6.roll())")
-     }
-  </ Random dice roll is 3
-  </ Random dice roll is 5
-  </ Random dice roll is 4
-  </ Random dice roll is 5
-  </ Random dice roll is 4
-  ```
--->
->>>>>>> b20a23e3
 
 ## Delegation
 
