# Statements

Structure groups of expressions and control their behavior.

In Swift, there are three kinds of statements: simple statements, compiler control statements,
and control flow statements.
Simple statements are the most common and consist of either an expression or a declaration.
Compiler control statements allow the program to change aspects of the compiler's behavior
and include a conditional compilation block and a line control statement.

Control flow statements are used to control the flow of execution in a program.
There are several types of control flow statements in Swift, including
loop statements, branch statements, and control transfer statements.
Loop statements allow a block of code to be executed repeatedly,
branch statements allow a certain block of code to be executed
only when certain conditions are met,
and control transfer statements provide a way to alter the order in which code is executed.
In addition, Swift provides a `do` statement to introduce scope,
and catch and handle errors,
and a `defer` statement for running cleanup actions just before the current scope exits.

A semicolon (`;`) can optionally appear after any statement
and is used to separate multiple statements if they appear on the same line.

> Grammar of a statement:
>
> *statement* → *expression* **`;`**_?_
>
> *statement* → *declaration* **`;`**_?_
>
> *statement* → *loop-statement* **`;`**_?_
>
> *statement* → *branch-statement* **`;`**_?_
>
> *statement* → *labeled-statement* **`;`**_?_
>
> *statement* → *control-transfer-statement* **`;`**_?_
>
> *statement* → *defer-statement* **`;`**_?_
>
> *statement* → *do-statement* **`;`**_?_
>
> *statement* → *compiler-control-statement*
>
> *statements* → *statement* *statements*_?_

<!--
  NOTE: Removed semicolon-statement as syntactic category,
  because, according to Doug, they're not really statements.
  For example, you can't have
      if foo { ; }
  but you should be able to if it's truly considered a statement.
  The semicolon isn't even required for the compiler; we just added
  rules that require them in some places to enforce a certain amount
  of readability.
-->

## Loop Statements

Loop statements allow a block of code to be executed repeatedly,
depending on the conditions specified in the loop.
Swift has three loop statements:
a `for`-`in` statement,
a `while` statement,
and a `repeat`-`while` statement.

Control flow in a loop statement can be changed by a `break` statement
and a `continue` statement and is discussed in <doc:Statements#Break-Statement> and
<doc:Statements#Continue-Statement> below.

> Grammar of a loop statement:
>
> *loop-statement* → *for-in-statement*
>
> *loop-statement* → *while-statement*
>
> *loop-statement* → *repeat-while-statement*

### For-In Statement

A `for`-`in` statement allows a block of code to be executed
once for each item in a collection (or any type)
that conforms to the
[`Sequence`](https://developer.apple.com/documentation/swift/sequence) protocol.

A `for`-`in` statement has the following form:

```swift
for <#item#> in <#collection#> {
   <#statements#>
}
```

The `makeIterator()` method is called on the *collection* expression
to obtain a value of an iterator type --- that is,
a type that conforms to the
[`IteratorProtocol`](https://developer.apple.com/documentation/swift/iteratorprotocol) protocol.
The program begins executing a loop
by calling the `next()` method on the iterator.
If the value returned isn't `nil`,
it's assigned to the *item* pattern,
the program executes the *statements*,
and then continues execution at the beginning of the loop.
Otherwise, the program doesn't perform assignment or execute the *statements*,
and it's finished executing the `for`-`in` statement.

> Grammar of a for-in statement:
>
> *for-in-statement* → **`for`** **`case`**_?_ *pattern* **`in`** *expression* *where-clause*_?_ *code-block*

### While Statement

A `while` statement allows a block of code to be executed repeatedly,
as long as a condition remains true.

A `while` statement has the following form:

```swift
while <#condition#> {
   <#statements#>
}
```

A `while` statement is executed as follows:

<<<<<<< HEAD
1. The *condition* is evaluated.If `true`, execution continues to step 2.
=======
- The *condition* is evaluated.

   If `true`, execution continues to step 2.
>>>>>>> c2e70966
   If `false`, the program is finished executing the `while` statement.
2. The program executes the *statements*, and execution returns to step 1.

Because the value of the *condition* is evaluated before the *statements* are executed,
the *statements* in a `while` statement can be executed zero or more times.

The value of the *condition*
must be of type `Bool` or a type bridged to `Bool`.
The condition can also be an optional binding declaration,
as discussed in <doc:TheBasics#Optional-Binding>.

> Grammar of a while statement:
>
> *while-statement* → **`while`** *condition-list* *code-block*
>
>
>
> *condition-list* → *condition* | *condition* **`,`** *condition-list*
>
> *condition* → *expression* | *availability-condition* | *case-condition* | *optional-binding-condition*
>
>
>
> *case-condition* → **`case`** *pattern* *initializer*
>
> *optional-binding-condition* → **`let`** *pattern* *initializer*_?_ | **`var`** *pattern* *initializer*_?_

### Repeat-While Statement

A `repeat`-`while` statement allows a block of code to be executed one or more times,
as long as a condition remains true.

A `repeat`-`while` statement has the following form:

```swift
repeat {
   <#statements#>
} while <#condition#>
```

A `repeat`-`while` statement is executed as follows:

1. The program executes the *statements*,
   and execution continues to step 2.
<<<<<<< HEAD
2. The *condition* is evaluated.If `true`, execution returns to step 1.
=======
- The *condition* is evaluated.

   If `true`, execution returns to step 1.
>>>>>>> c2e70966
   If `false`, the program is finished executing the `repeat`-`while` statement.

Because the value of the *condition* is evaluated after the *statements* are executed,
the *statements* in a `repeat`-`while` statement are executed at least once.

The value of the *condition*
must be of type `Bool` or a type bridged to `Bool`.

> Grammar of a repeat-while statement:
>
> *repeat-while-statement* → **`repeat`** *code-block* **`while`** *expression*

## Branch Statements

Branch statements allow the program to execute certain parts of code
depending on the value of one or more conditions.
The values of the conditions specified in a branch statement
control how the program branches and, therefore, what block of code is executed.
Swift has three branch statements:
an `if` statement, a `guard` statement, and a `switch` statement.

Control flow in an `if` statement or a `switch` statement can be changed by a `break` statement
and is discussed in <doc:Statements#Break-Statement> below.

> Grammar of a branch statement:
>
> *branch-statement* → *if-statement*
>
> *branch-statement* → *guard-statement*
>
> *branch-statement* → *switch-statement*

### If Statement

An `if` statement is used for executing code
based on the evaluation of one or more conditions.

There are two basic forms of an `if` statement.
In each form, the opening and closing braces are required.

The first form allows code to be executed only when a condition is true
and has the following form:

```swift
if <#condition#> {
   <#statements#>
}
```

The second form of an `if` statement provides an additional *else clause*
(introduced by the `else` keyword)
and is used for executing one part of code when the condition is true
and another part of code when the same condition is false.
When a single else clause is present, an `if` statement has the following form:

```swift
if <#condition#> {
   <#statements to execute if condition is true#>
} else {
   <#statements to execute if condition is false#>
}
```

The else clause of an `if` statement can contain another `if` statement
to test more than one condition.
An `if` statement chained together in this way has the following form:

```swift
if <#condition 1#> {
   <#statements to execute if condition 1 is true#>
} else if <#condition 2#> {
   <#statements to execute if condition 2 is true#>
} else {
   <#statements to execute if both conditions are false#>
}
```

The value of any condition in an `if` statement
must be of type `Bool` or a type bridged to `Bool`.
The condition can also be an optional binding declaration,
as discussed in <doc:TheBasics#Optional-Binding>.

> Grammar of an if statement:
>
> *if-statement* → **`if`** *condition-list* *code-block* *else-clause*_?_
>
> *else-clause* → **`else`** *code-block* | **`else`** *if-statement*

### Guard Statement

A `guard` statement is used to transfer program control out of a scope
if one or more conditions aren't met.

A `guard` statement has the following form:

```swift
guard <#condition#> else {
   <#statements#>
}
```

The value of any condition in a `guard` statement
must be of type `Bool` or a type bridged to `Bool`.
The condition can also be an optional binding declaration,
as discussed in <doc:TheBasics#Optional-Binding>.

Any constants or variables assigned a value
from an optional binding declaration in a `guard` statement condition
can be used for the rest of the guard statement's enclosing scope.

The `else` clause of a `guard` statement is required,
and must either call a function with the `Never` return type
or transfer program control outside the guard statement's enclosing scope
using one of the following statements:

- `return`
- `break`
- `continue`
- `throw`

Control transfer statements are discussed in <doc:Statements#Control-Transfer-Statements> below.
For more information on functions with the `Never` return type,
see <doc:Declarations#Functions-that-Never-Return>.

> Grammar of a guard statement:
>
> *guard-statement* → **`guard`** *condition-list* **`else`** *code-block*

### Switch Statement

A `switch` statement allows certain blocks of code to be executed
depending on the value of a control expression.

A `switch` statement has the following form:

```swift
switch <#control expression#> {
case <#pattern 1#>:
    <#statements#>
case <#pattern 2#> where <#condition#>:
    <#statements#>
case <#pattern 3#> where <#condition#>,
    <#pattern 4#> where <#condition#>:
    <#statements#>
default:
    <#statements#>
}
```

The *control expression* of the `switch` statement is evaluated
and then compared with the patterns specified in each case.
If a match is found,
the program executes the *statements* listed within the scope of that case.
The scope of each case can't be empty.
As a result, you must include at least one statement
following the colon (`:`) of each case label. Use a single `break` statement
if you don't intend to execute any code in the body of a matched case.

The values of expressions your code can branch on are very flexible. For example,
in addition to the values of scalar types, such as integers and characters,
your code can branch on the values of any type, including floating-point numbers, strings,
tuples, instances of custom classes, and optionals.
The value of the *control expression* can even be matched to the value of a case in an enumeration
and checked for inclusion in a specified range of values.
For examples of how to use these various types of values in `switch` statements,
see <doc:ControlFlow#Switch> in <doc:ControlFlow>.

A `switch` case can optionally contain a `where` clause after each pattern.
A *where clause* is introduced by the `where` keyword followed by an expression,
and is used to provide an additional condition
before a pattern in a case is considered matched to the *control expression*.
If a `where` clause is present, the *statements* within the relevant case
are executed only if the value of the *control expression*
matches one of the patterns of the case and the expression of the `where` clause evaluates to `true`.
For example, a *control expression* matches the case in the example below
only if it's a tuple that contains two elements of the same value, such as `(1, 1)`.

```swift
case let (x, y) where x == y:
```

<!--
  - test: `switch-case-statement`

  ```swifttest
  >> switch (1, 1) {
  -> case let (x, y) where x == y:
  >> break
  >> default: break
  >> }
  ```
-->

As the above example shows, patterns in a case can also bind constants
using the `let` keyword (they can also bind variables using the `var` keyword).
These constants (or variables) can then be referenced in a corresponding `where` clause
and throughout the rest of the code within the scope of the case.
If the case contains multiple patterns that match the control expression,
all of the patterns must contain the same constant or variable bindings,
and each bound variable or constant must have the same type
in all of the case's patterns.

<!--
  The discussion above about multi-pattern cases
  matches discussion of multi-pattern catch under Do Statement.
-->

A `switch` statement can also include a default case, introduced by the `default` keyword.
The code within a default case is executed only if no other cases match the control expression.
A `switch` statement can include only one default case,
which must appear at the end of the `switch` statement.

Although the actual execution order of pattern-matching operations,
and in particular the evaluation order of patterns in cases, is unspecified,
pattern matching in a `switch` statement behaves
as if the evaluation is performed in source order --- that is,
the order in which they appear in source code.
As a result, if multiple cases contain patterns that evaluate to the same value,
and thus can match the value of the control expression,
the program executes only the code within the first matching case in source order.

<!--
  - test: `switch-case-with-multiple-patterns`

  ```swifttest
  >> let tuple = (1, 1)
  >> switch tuple {
  >>     case (let x, 5), (let x, 1): print(x)
  >>     default: print(2)
  >> }
  << 1
  ```
-->

<!--
  - test: `switch-case-with-multiple-patterns-err`

  ```swifttest
  >> let tuple = (1, 1)
  >> switch tuple {
  >>     case (let x, 5), (let x as Any, 1): print(1)
  >>     default: print(2)
  >> }
  !$ error: pattern variable bound to type 'Any', expected type 'Int'
  !! case (let x, 5), (let x as Any, 1): print(1)
  !!                       ^
  ```
-->

#### Switch Statements Must Be Exhaustive

In Swift,
every possible value of the control expression’s type
must match the value of at least one pattern of a case.
When this simply isn’t feasible
(for example, when the control expression’s type is `Int`),
you can include a default case to satisfy the requirement.

#### Switching Over Future Enumeration Cases

A *nonfrozen enumeration* is a special kind of enumeration
that may gain new enumeration cases in the future ---
even after you compile and ship an app.
Switching over a nonfrozen enumeration requires extra consideration.
When a library's authors mark an enumeration as nonfrozen,
they reserve the right to add new enumeration cases,
and any code that interacts with that enumeration
*must* be able to handle those future cases without being recompiled.
Code that's compiled in library evolution mode,
code in the standard library,
Swift overlays for Apple frameworks,
and C and Objective-C code can declare nonfrozen enumerations.
For information about frozen and nonfrozen enumerations,
see <doc:Attributes#frozen>.

When switching over a nonfrozen enumeration value,
you always need to include a default case,
even if every case of the enumeration already has a corresponding switch case.
You can apply the `@unknown` attribute to the default case,
which indicates that the default case should match only enumeration cases
that are added in the future.
Swift produces a warning
if the default case matches
any enumeration case that's known at compiler time.
This future warning informs you that the library author
added a new case to the enumeration
that doesn't have a corresponding switch case.

The following example switches over all three existing cases of
the standard library's [`Mirror.AncestorRepresentation`](https://developer.apple.com/documentation/swift/mirror/ancestorrepresentation)
enumeration.
If you add additional cases in the future,
the compiler generates a warning to indicate
that you need to update the switch statement
to take the new cases into account.

```swift
let representation: Mirror.AncestorRepresentation = .generated
switch representation {
case .customized:
    print("Use the nearest ancestor’s implementation.")
case .generated:
    print("Generate a default mirror for all ancestor classes.")
case .suppressed:
    print("Suppress the representation of all ancestor classes.")
@unknown default:
    print("Use a representation that was unknown when this code was compiled.")
}
// Prints "Generate a default mirror for all ancestor classes."
```

<!--
  - test: `unknown-case`

  ```swifttest
  -> let representation: Mirror.AncestorRepresentation = .generated
  -> switch representation {
     case .customized:
         print("Use the nearest ancestor’s implementation.")
     case .generated:
         print("Generate a default mirror for all ancestor classes.")
     case .suppressed:
         print("Suppress the representation of all ancestor classes.")
  -> @unknown default:
         print("Use a representation that was unknown when this code was compiled.")
     }
  <- Generate a default mirror for all ancestor classes.
  ```
-->

#### Execution Does Not Fall Through Cases Implicitly

After the code within a matched case has finished executing,
the program exits from the `switch` statement.
Program execution doesn't continue or "fall through" to the next case or default case.
That said, if you want execution to continue from one case to the next,
explicitly include a `fallthrough` statement,
which simply consists of the `fallthrough` keyword,
in the case from which you want execution to continue.
For more information about the `fallthrough` statement,
see <doc:Statements#Fallthrough-Statement> below.

> Grammar of a switch statement:
>
> *switch-statement* → **`switch`** *expression* **`{`** *switch-cases*_?_ **`}`**
>
> *switch-cases* → *switch-case* *switch-cases*_?_
>
> *switch-case* → *case-label* *statements*
>
> *switch-case* → *default-label* *statements*
>
> *switch-case* → *conditional-switch-case*
>
>
>
> *case-label* → *attributes*_?_ **`case`** *case-item-list* **`:`**
>
> *case-item-list* → *pattern* *where-clause*_?_ | *pattern* *where-clause*_?_ **`,`** *case-item-list*
>
> *default-label* → *attributes*_?_ **`default`** **`:`**
>
>
>
> *where-clause* → **`where`** *where-expression*
>
> *where-expression* → *expression*
>
>
>
> *conditional-switch-case* → *switch-if-directive-clause* *switch-elseif-directive-clauses*_?_ *switch-else-directive-clause*_?_ *endif-directive*
>
> *switch-if-directive-clause* → *if-directive* *compilation-condition* *switch-cases*_?_
>
> *switch-elseif-directive-clauses* → *elseif-directive-clause* *switch-elseif-directive-clauses*_?_
>
> *switch-elseif-directive-clause* → *elseif-directive* *compilation-condition* *switch-cases*_?_
>
> *switch-else-directive-clause* → *else-directive* *switch-cases*_?_

<!--
  The grammar above uses attributes-OPT to match what's used
  in all other places where attributes are allowed,
  although as of Swift 4.2 only a single attribute (@unknown) is allowed.
-->

## Labeled Statement

You can prefix a loop statement, an `if` statement, a `switch` statement,
or a `do` statement with a *statement label*,
which consists of the name of the label followed immediately by a colon (:).
Use statement labels with `break` and `continue` statements to be explicit
about how you want to change control flow in a loop statement or a `switch` statement,
as discussed in <doc:Statements#Break-Statement> and
<doc:Statements#Continue-Statement> below.

The scope of a labeled statement is the entire statement following the statement label.
You can nest labeled statements, but the name of each statement label must be unique.

For more information and to see examples
of how to use statement labels,
see <doc:ControlFlow#Labeled-Statements> in <doc:ControlFlow>.

<!--
  - test: `backtick-identifier-is-legal-label`

  ```swifttest
  -> var i = 0
  -> `return`: while i < 100 {
         i += 1
         if i == 10 {
             break `return`
         }
     }
  -> print(i)
  << 10
  ```
-->

> Grammar of a labeled statement:
>
> *labeled-statement* → *statement-label* *loop-statement*
>
> *labeled-statement* → *statement-label* *if-statement*
>
> *labeled-statement* → *statement-label* *switch-statement*
>
> *labeled-statement* → *statement-label* *do-statement*
>
>
>
> *statement-label* → *label-name* **`:`**
>
> *label-name* → *identifier*

## Control Transfer Statements

Control transfer statements can change the order in which code in your program is executed
by unconditionally transferring program control from one piece of code to another.
Swift has five control transfer statements: a `break` statement, a `continue` statement,
a `fallthrough` statement, a `return` statement, and a `throw` statement.

> Grammar of a control transfer statement:
>
> *control-transfer-statement* → *break-statement*
>
> *control-transfer-statement* → *continue-statement*
>
> *control-transfer-statement* → *fallthrough-statement*
>
> *control-transfer-statement* → *return-statement*
>
> *control-transfer-statement* → *throw-statement*

### Break Statement

A `break` statement ends program execution of a loop,
an `if` statement, or a `switch` statement.
A `break` statement can consist of only the `break` keyword,
or it can consist of the `break` keyword followed by the name of a statement label,
as shown below.

```swift
break
break <#label name#>
```

When a `break` statement is followed by the name of a statement label,
it ends program execution of the loop,
`if` statement, or `switch` statement named by that label.

When a `break` statement isn't followed by the name of a statement label,
it ends program execution of the `switch` statement or the innermost enclosing loop
statement in which it occurs.
You can't use an unlabeled `break` statement to break out of an `if` statement.

In both cases, program control is then transferred to the first line
of code following the enclosing loop or `switch` statement, if any.

For examples of how to use a `break` statement,
see <doc:ControlFlow#Break> and <doc:ControlFlow#Labeled-Statements>
in <doc:ControlFlow>.

> Grammar of a break statement:
>
> *break-statement* → **`break`** *label-name*_?_

### Continue Statement

A `continue` statement ends program execution of the current iteration of a loop
statement but doesn't stop execution of the loop statement.
A `continue` statement can consist of only the `continue` keyword,
or it can consist of the `continue` keyword followed by the name of a statement label,
as shown below.

```swift
continue
continue <#label name#>
```

When a `continue` statement is followed by the name of a statement label,
it ends program execution of the current iteration
of the loop statement named by that label.

When a `continue` statement isn't followed by the name of a statement label,
it ends program execution of the current iteration
of the innermost enclosing loop statement in which it occurs.

In both cases, program control is then transferred to the condition
of the enclosing loop statement.

In a `for` statement,
the increment expression is still evaluated after the `continue` statement is executed,
because the increment expression is evaluated after the execution of the loop's body.

For examples of how to use a `continue` statement,
see <doc:ControlFlow#Continue> and <doc:ControlFlow#Labeled-Statements>
in <doc:ControlFlow>.

> Grammar of a continue statement:
>
> *continue-statement* → **`continue`** *label-name*_?_

### Fallthrough Statement

A `fallthrough` statement consists of the `fallthrough` keyword
and occurs only in a case block of a `switch` statement.
A `fallthrough` statement causes program execution to continue
from one case in a `switch` statement to the next case.
Program execution continues to the next case
even if the patterns of the case label don't match
the value of the `switch` statement's control expression.

A `fallthrough` statement can appear anywhere inside a `switch` statement,
not just as the last statement of a case block,
but it can't be used in the final case block.
It also can't transfer control into a case block
whose pattern contains value binding patterns.

For an example of how to use a `fallthrough` statement in a `switch` statement,
see <doc:ControlFlow#Control-Transfer-Statements>
in <doc:ControlFlow>.

> Grammar of a fallthrough statement:
>
> *fallthrough-statement* → **`fallthrough`**

### Return Statement

A `return` statement occurs in the body of a function or method definition
and causes program execution to return to the calling function or method.
Program execution continues at the point immediately following the function or method call.

A `return` statement can consist of only the `return` keyword,
or it can consist of the `return` keyword followed by an expression, as shown below.

```swift
return
return <#expression#>
```

When a `return` statement is followed by an expression,
the value of the expression is returned to the calling function or method.
If the value of the expression doesn't match the value of the return type
declared in the function or method declaration,
the expression's value is converted to the return type
before it's returned to the calling function or method.

> Note: As described in <doc:Declarations#Failable-Initializers>, a special form of the `return` statement (`return nil`)
> can be used in a failable initializer to indicate initialization failure.

<!--
  TODO: Discuss how the conversion takes place and what is allowed to be converted
  in the (yet to be written) chapter on subtyping and type conversions.
-->

When a `return` statement isn't followed by an expression,
it can be used only to return from a function or method that doesn't return a value
(that is, when the return type of the function or method is `Void` or `()`).

> Grammar of a return statement:
>
> *return-statement* → **`return`** *expression*_?_

### Throw Statement

A `throw` statement occurs in the body of a throwing function or method,
or in the body of a closure expression whose type is marked with the `throws` keyword.

A `throw` statement causes a program to end execution of the current scope
and begin error propagation to its enclosing scope.
The error that's thrown continues to propagate until it's handled by a `catch` clause
of a `do` statement.

A `throw` statement consists of the `throw` keyword
followed by an expression, as shown below.

```swift
throw <#expression#>
```

The value of the *expression* must have a type that conforms to
the `Error` protocol.

For an example of how to use a `throw` statement,
see <doc:ErrorHandling#Propagating-Errors-Using-Throwing-Functions>
in <doc:ErrorHandling>.

> Grammar of a throw statement:
>
> *throw-statement* → **`throw`** *expression*

## Defer Statement

A `defer` statement is used for executing code
just before transferring program control outside of the scope
that the `defer` statement appears in.

A `defer` statement has the following form:

```swift
defer {
    <#statements#>
}
```

The statements within the `defer` statement are executed
no matter how program control is transferred.
This means that a `defer` statement can be used, for example,
to perform manual resource management such as closing file descriptors,
and to perform actions that need to happen even if an error is thrown.

The *statements* in the `defer` statement
are executed at the end of the scope that encloses the `defer` statement.

```swift
func f(x: Int) {
  defer { print("First defer") }

  if x < 10 {
    defer { print("Second defer") }
    print("End of if")
  }

  print("End of function")
}
f(x: 5)
// Prints "End of if"
// Prints "Second defer"
// Prints "End of function"
// Prints "First defer"
```

<!--
  ```swifttest
  -> func f(x: Int) {
    defer { print("First defer") }

    if x < 10 {
      defer { print("Second defer") }
      print("End of if")
    }

    print("End of function")
  }
  f(x: 5)
  <- End of if
  <- Second defer
  <- End of function
  <- First defer
  ```
-->

In the code above,
the `defer` in the `if` statement
executes before the `defer` declared in the function `f`
because the scope of the `if` statement ends
before the scope of the function.

If multiple `defer` statements appear in the same scope,
the order they appear is the reverse of the order they're executed.
Executing the last `defer` statement in a given scope first
means that statements inside that last `defer` statement
can refer to resources that will be cleaned up by other `defer` statements.

```swift
func f() {
    defer { print("First defer") }
    defer { print("Second defer") }
    print("End of function")
}
f()
// Prints "End of function"
// Prints "Second defer"
// Prints "First defer"
```

<!--
  ```swifttest
  -> func f() {
         defer { print("First defer") }
         defer { print("Second defer") }
         print("End of function")
     }
     f()
  <- End of function
  <- Second defer
  <- First defer
  ```
-->

The statements in the `defer` statement can't
transfer program control outside of the `defer` statement.

> Grammar of a defer statement:
>
> *defer-statement* → **`defer`** *code-block*

## Do Statement

The `do` statement is used to introduce a new scope
and can optionally contain one or more `catch` clauses,
which contain patterns that match against defined error conditions.
Variables and constants declared in the scope of a `do` statement
can be accessed only within that scope.

A `do` statement in Swift is similar to
curly braces (`{}`) in C used to delimit a code block,
and doesn't incur a performance cost at runtime.

A `do` statement has the following form:

```swift
do {
    try <#expression#>
    <#statements#>
} catch <#pattern 1#> {
    <#statements#>
} catch <#pattern 2#> where <#condition#> {
    <#statements#>
} catch <#pattern 3#>, <#pattern 4#> where <#condition#> {
    <#statements#>
} catch {
    <#statements#>
}
```

If any statement in the `do` code block throws an error,
program control is transferred
to the first `catch` clause whose pattern matches the error.
If none of the clauses match,
the error propagates to the surrounding scope.
If an error is unhandled at the top level,
program execution stops with a runtime error.

Like a `switch` statement,
the compiler attempts to infer whether `catch` clauses are exhaustive.
If such a determination can be made, the error is considered handled.
Otherwise, the error can propagate out of the containing scope,
which means
the error must be handled by an enclosing `catch` clause
or the containing function must be declared with `throws`.

A `catch` clause that has multiple patterns
matches the error if any of its patterns match the error.
If a `catch` clause contains multiple patterns,
all of the patterns must contain the same constant or variable bindings,
and each bound variable or constant must have the same type
in all of the `catch` clause's patterns.

<!--
  The discussion above of multi-pattern catch
  matches the discussion of multi-pattern case under Switch Statement.
-->

To ensure that an error is handled,
use a `catch` clause with a pattern that matches all errors,
such as a wildcard pattern (`_`).
If a `catch` clause doesn't specify a pattern,
the `catch` clause matches and binds any error to a local constant named `error`.
For more information about the patterns you can use in a `catch` clause,
see <doc:Patterns>.

To see an example of how to use a `do` statement with several `catch` clauses,
see <doc:ErrorHandling#Handling-Errors>.

> Grammar of a do statement:
>
> *do-statement* → **`do`** *code-block* *catch-clauses*_?_
>
> *catch-clauses* → *catch-clause* *catch-clauses*_?_
>
> *catch-clause* → **`catch`** *catch-pattern-list*_?_ *code-block*
>
> *catch-pattern-list* → *catch-pattern* | *catch-pattern* **`,`** *catch-pattern-list*
>
> *catch-pattern* → *pattern* *where-clause*_?_

## Compiler Control Statements

Compiler control statements allow the program to change aspects of the compiler's behavior.
Swift has three compiler control statements:
a conditional compilation block
a line control statement,
and a compile-time diagnostic statement.

> Grammar of a compiler control statement:
>
> *compiler-control-statement* → *conditional-compilation-block*
>
> *compiler-control-statement* → *line-control-statement*
>
> *compiler-control-statement* → *diagnostic-statement*

### Conditional Compilation Block

A conditional compilation block allows code to be conditionally compiled
depending on the value of one or more compilation conditions.

Every conditional compilation block begins with the `#if` compilation directive
and ends with the `#endif` compilation directive.
A simple conditional compilation block has the following form:

```swift
#if <#compilation condition#>
    <#statements#>
#endif
```

Unlike the condition of an `if` statement,
the *compilation condition* is evaluated at compile time.
As a result,
the *statements* are compiled and executed only if the *compilation condition*
evaluates to `true` at compile time.

The *compilation condition* can include the `true` and `false` Boolean literals,
an identifier used with the `-D` command line flag, or any of the platform
conditions listed in the table below.

| Platform condition | Valid arguments |
| ------------------ | --------------- |
| `os()` | `macOS`, `iOS`, `watchOS`, `tvOS`, `Linux`, `Windows` |
| `arch()` | `i386`, `x86_64`, `arm`, `arm64` |
| `swift()` | `>=` or `<` followed by a version number |
| `compiler()` | `>=` or `<` followed by a version number |
| `canImport()` | A module name |
| `targetEnvironment()` | `simulator`, `macCatalyst` |

<!--
  For the full list in the compiler, see the values of
  SupportedConditionalCompilationOSs and SupportedConditionalCompilationArches
  in the file lib/Basic/LangOptions.cpp.
  Some of the OSes and architectures are listed there
  because there's experimental work to port Swift to them.
  We won't list them here until they're officially supported.
  The compiler also accepts pretty much any string --
  for example "#if os(toaster)" compiles just fine,
  but Swift doesn't actually support running on a toaster oven --
  so don't rely on that when checking possible os/arch values.
-->

<!--
  The target environment "UIKitForMac"
  is understood by the compiler as a synonym for "macCatalyst",
  but that spelling is marked "Must be removed" outside of a few places,
  so it's omitted from the table above.
-->

The version number for the `swift()` and `compiler()` platform conditions
consists of a major number, optional minor number, optional patch number, and so on,
with a dot (`.`) separating each part of the version number.
There must not be whitespace between the comparison operator and the version number.
The version for `compiler()` is the compiler version,
regardless of the Swift version setting passed to the compiler.
The version for `swift()` is the language version currently being compiled.
For example, if you compile your code using the Swift 5 compiler in Swift 4.2 mode,
the compiler version is 5 and the language version is 4.2.
With those settings,
the following code prints all three messages:

```swift
#if compiler(>=5)
print("Compiled with the Swift 5 compiler or later")
#endif
#if swift(>=4.2)
print("Compiled in Swift 4.2 mode or later")
#endif
#if compiler(>=5) && swift(<5)
print("Compiled with the Swift 5 compiler or later in a Swift mode earlier than 5")
#endif
// Prints "Compiled with the Swift 5 compiler or later"
// Prints "Compiled in Swift 4.2 mode or later"
// Prints "Compiled with the Swift 5 compiler or later in a Swift mode earlier than 5"
```

<!--
  ```swifttest
  -> #if compiler(>=5)
     print("Compiled with the Swift 5 compiler or later")
     #endif
     #if swift(>=4.2)
     print("Compiled in Swift 4.2 mode or later")
     #endif
     #if compiler(>=5) && swift(<5)
     print("Compiled with the Swift 5 compiler or later in a Swift mode earlier than 5")
     #endif
  <- Compiled with the Swift 5 compiler or later
  <- Compiled in Swift 4.2 mode or later
  // Prints "Compiled with the Swift 5 compiler or later in a Swift mode earlier than 5"
  ```
-->

<!--
  That testcode is cheating by explicitly printing the third line of output,
  since it's not actually running in Swift 4.2 mode.
-->

The argument for the `canImport()` platform condition
is the name of a module that may not be present on all platforms.
The module can include periods (`.`) in its name.
This condition tests whether it's possible to import the module,
but doesn't actually import it.
If the module is present, the platform condition returns `true`;
otherwise, it returns `false`.

<!--
  - test: `canImport_A, canImport`

  ```swifttest
  >> public struct SomeStruct {
  >>     public init() { }
  >> }
  ```
-->

<!--
  - test: `canImport_A.B, canImport`

  ```swifttest
  >> public struct AnotherStruct {
  >>     public init() { }
  >> }
  ```
-->

<!--
  - test: `canImport`

  ```swifttest
  >> import canImport_A
  >> let s = SomeStruct()
  >> #if canImport(canImport_A)
  >> #else
  >> #error("Can't import A")
  >> #endif
  ---
  >> #if canImport(canImport_A.B)
  >> #else
  >> #error("Can't import A.B")
  >> #endif
  ```
-->

The `targetEnvironment()` platform condition
returns `true` when code is being compiled for the specified environment;
otherwise, it returns `false`.

> Note: The `arch(arm)` platform condition doesn't return `true` for ARM 64 devices.
> The `arch(i386)` platform condition returns `true`
> when code is compiled for the 32–bit iOS simulator.

<!--
  - test: `pound-if-swift-version`

  ```swifttest
  -> #if swift(>=2.1)
         print(1)
     #endif
  << 1
  -> #if swift(>=2.1) && true
         print(2)
     #endif
  << 2
  -> #if swift(>=2.1) && false
         print(3)
     #endif
  -> #if swift(>=2.1.9.9.9.9.9.9.9.9.9)
         print(5)
     #endif
  << 5
  ```
-->

<!--
  - test: `pound-if-swift-version-err`

  ```swifttest
  -> #if swift(>= 2.1)
         print(4)
     #endif
  !$ error: unary operator cannot be separated from its operand
  !! #if swift(>= 2.1)
  !!           ^ ~
  !!-
  ```
-->

<!--
  - test: `pound-if-compiler-version`

  ```swifttest
  -> #if compiler(>=4.2)
         print(1)
     #endif
  << 1
  -> #if compiler(>=4.2) && true
         print(2)
     #endif
  << 2
  -> #if compiler(>=4.2) && false
         print(3)
     #endif
  ```
-->

You can combine and negate compilation conditions using the logical operators
`&&`, `||`, and `!`
and use parentheses for grouping.
These operators have the same associativity and precedence as the
logical operators that are used to combine ordinary Boolean expressions.

Similar to an `if` statement,
you can add multiple conditional branches to test for different compilation conditions.
You can add any number of additional branches using `#elseif` clauses.
You can also add a final additional branch using an `#else` clause.
Conditional compilation blocks that contain multiple branches
have the following form:

```swift
#if <#compilation condition 1#>
    <#statements to compile if compilation condition 1 is true#>
#elseif <#compilation condition 2#>
    <#statements to compile if compilation condition 2 is true#>
#else
    <#statements to compile if both compilation conditions are false#>
#endif
```

> Note: Each statement in the body of a conditional compilation block is parsed
> even if it's not compiled.
> However, there's an exception
> if the compilation condition includes a `swift()` or `compiler()` platform condition:
> The statements are parsed
> only if the language or compiler version matches
> what is specified in the platform condition.
> This exception ensures that an older compiler doesn't attempt to parse
> syntax introduced in a newer version of Swift.

For information about how you can wrap
explicit member expressions in conditional compilation blocks,
see <doc:Expressions#Explicit-Member-Expression>.

> Grammar of a conditional compilation block:
>
> *conditional-compilation-block* → *if-directive-clause* *elseif-directive-clauses*_?_ *else-directive-clause*_?_ *endif-directive*
>
>
>
> *if-directive-clause* → *if-directive* *compilation-condition* *statements*_?_
>
> *elseif-directive-clauses* → *elseif-directive-clause* *elseif-directive-clauses*_?_
>
> *elseif-directive-clause* → *elseif-directive* *compilation-condition* *statements*_?_
>
> *else-directive-clause* → *else-directive* *statements*_?_
>
> *if-directive* → **`#if`**
>
> *elseif-directive* → **`#elseif`**
>
> *else-directive* → **`#else`**
>
> *endif-directive* → **`#endif`**
>
>
>
> *compilation-condition* → *platform-condition*
>
> *compilation-condition* → *identifier*
>
> *compilation-condition* → *boolean-literal*
>
> *compilation-condition* → **`(`** *compilation-condition* **`)`**
>
> *compilation-condition* → **`!`** *compilation-condition*
>
> *compilation-condition* → *compilation-condition* **`&&`** *compilation-condition*
>
> *compilation-condition* → *compilation-condition* **`||`** *compilation-condition*
>
>
>
> *platform-condition* → **`os`** **`(`** *operating-system* **`)`**
>
> *platform-condition* → **`arch`** **`(`** *architecture* **`)`**
>
> *platform-condition* → **`swift`** **`(`** **`>=`** *swift-version* **`)`** | **`swift`** **`(`** **`<`** *swift-version* **`)`**
>
> *platform-condition* → **`compiler`** **`(`** **`>=`** *swift-version* **`)`** | **`compiler`** **`(`** **`<`** *swift-version* **`)`**
>
> *platform-condition* → **`canImport`** **`(`** *import-path* **`)`**
>
> *platform-condition* → **`targetEnvironment`** **`(`** *environment* **`)`**
>
>
>
> *operating-system* → **`macOS`** | **`iOS`** | **`watchOS`** | **`tvOS`** | **`Linux`** | **`Windows`**
>
> *architecture* → **`i386`** | **`x86_64`** | **`arm`** | **`arm64`**
>
> *swift-version* → *decimal-digits* *swift-version-continuation*_?_
>
> *swift-version-continuation* → **`.`** *decimal-digits* *swift-version-continuation*_?_
>
> *environment* → **`simulator`** | **`macCatalyst`**

<!--
  Testing notes:

  !!true doesn't work but !(!true) does -- this matches normal expressions
  #if can be nested, as expected

  Also, the body of a conditional compilation block contains *zero* or more statements.
  Thus, this is allowed:
      #if
      #elseif
      #else
      #endif
-->

### Line Control Statement

A line control statement is used to specify a line number and filename
that can be different from the line number and filename of the source code being compiled.
Use a line control statement to change the source code location
used by Swift for diagnostic and debugging purposes.

A line control statement has the following forms:

```swift
#sourceLocation(file: <#file path#>, line: <#line number#>)
#sourceLocation()
```

The first form of a line control statement changes the values
of the `#line`, `#file`, `#fileID`, and `#filePath`
literal expressions, beginning with the line of code following the line control statement.
The *line number* changes the value of `#line`,
and is any integer literal greater than zero.
The *file path* changes the value of `#file`, `#fileID`, and `#filePath`,
and is a string literal.
The specified string becomes the value of `#filePath`,
and the last path component of the string is used by the value of `#fileID`.
For information about `#file`, `#fileID`, and `#filePath`,
see <doc:Expressions#Literal-Expression>.

The second form of a line control statement, `#sourceLocation()`,
resets the source code location back to the default line numbering and file path.

> Grammar of a line control statement:
>
> *line-control-statement* → **`#sourceLocation`** **`(`** **`file:`** *file-path* **`,`** **`line:`** *line-number* **`)`**
>
> *line-control-statement* → **`#sourceLocation`** **`(`** **`)`**
>
> *line-number* → A decimal integer greater than zero
>
> *file-path* → *static-string-literal*

### Compile-Time Diagnostic Statement

A compile-time diagnostic statement causes the compiler
to emit an error or a warning during compilation.
A compile-time diagnostic statement has the following forms:

```swift
#error("<#error message#>")
#warning("<#warning message#>")
```

The first form emits the *error message* as a fatal error
and terminates the compilation process.
The second form emits the *warning message* as a nonfatal warning
and allows compilation to proceed.
You write the diagnostic message as a static string literal.
Static string literals can't use features like
string interpolation or concatenation,
but they can use the multiline string literal syntax.

> Grammar of a compile-time diagnostic statement:
>
> *diagnostic-statement* → **`#error`** **`(`** *diagnostic-message* **`)`**
>
> *diagnostic-statement* → **`#warning`** **`(`** *diagnostic-message* **`)`**
>
>
>
> *diagnostic-message* → *static-string-literal*

<!--
  - test: `good-diagnostic-statement-messages`

  ```swifttest
  >> #warning("Single-line static string")
  !! /tmp/swifttest.swift:1:10: warning: Single-line static string
  !! #warning("Single-line static string")
  !! ^~~~~~~~~~~~~~~~~~~~~~~~~~~
  ---
  >> #warning(
     """
     Multi-line string literal
     warning message
     """)
  !! /tmp/swifttest.swift:3:1: warning: Multi-line string literal
  !! warning message
  !! """
  !! ^~~
  ```
-->

<!--
  Using !! lines above instead of !$ lines,
  to also confirm that the line number comes through correctly.
-->

<!--
  - test: `bad-diagnostic-statement-messages`

  ```swifttest
  >> #warning("Interpolated \(1+1) string")
  !$ error: string interpolation is not allowed in #warning directives
  !! #warning("Interpolated \(1+1) string")
  !! ^~~~~~~~~~~~~~~~~~~~~~~~~~~~
  ---
  >> #warning("Concatenated " + "strings")
  !$ error: extra tokens following #warning directive
  !! #warning("Concatenated " + "strings")
  !! ^
  ```
-->

## Availability Condition

An *availability condition* is used as a condition of an `if`, `while`,
and `guard` statement to query the availability of APIs at runtime,
based on specified platforms arguments.

An availability condition has the following form:

```swift
if #available(<#platform name#> <#version#>, <#...#>, *) {
    <#statements to execute if the APIs are available#>
} else {
    <#fallback statements to execute if the APIs are unavailable#>
}
```

You use an availability condition to execute a block of code,
depending on whether the APIs you want to use are available at runtime.
The compiler uses the information from the availability condition
when it verifies that the APIs in that block of code are available.

The availability condition takes a comma-separated list of platform names and versions.
Use `iOS`, `macOS`, `watchOS`, and `tvOS` for the platform names,
and include the corresponding version numbers.
The `*` argument is required and specifies that, on any other platform,
the body of the code block guarded by the availability condition
executes on the minimum deployment target specified by your target.

Unlike Boolean conditions, you can't combine availability conditions using
logical operators like `&&` and `||`.
Instead of using `!` to negate an availability condition,
use an unavailability condition, which has the following form:

```swift
if #unavailable(<#platform name#> <#version#>, <#...#>) {
    <#fallback statements to execute if the APIs are unavailable#>
} else {
    <#statements to execute if the APIs are available#>
}
```

The `#unavailable` form is syntactic sugar that negates the condition.
In an unavailability condition,
the `*` argument is implicit and must not be included.
It has the same meaning as the `*` argument in an availability condition.

> Grammar of an availability condition:
>
> *availability-condition* → **`#available`** **`(`** *availability-arguments* **`)`**
>
> *availability-condition* → **`#unavailable`** **`(`** *availability-arguments* **`)`**
>
> *availability-arguments* → *availability-argument* | *availability-argument* **`,`** *availability-arguments*
>
> *availability-argument* → *platform-name* *platform-version*
>
> *availability-argument* → **`*`**
>
>
>
> *platform-name* → **`iOS`** | **`iOSApplicationExtension`**
>
> *platform-name* → **`macOS`** | **`macOSApplicationExtension`**
>
> *platform-name* → **`macCatalyst`** | **`macCatalystApplicationExtension`**
>
> *platform-name* → **`watchOS`** | **`watchOSApplicationExtension`**
>
> *platform-name* → **`tvOS`** | **`tvOSApplicationExtension`**
>
> *platform-version* → *decimal-digits*
>
> *platform-version* → *decimal-digits* **`.`** *decimal-digits*
>
> *platform-version* → *decimal-digits* **`.`** *decimal-digits* **`.`** *decimal-digits*

<!--
  If you need to add a new platform to this list,
  you probably need to update the list under @available too.
-->

<!--
  - test: `pound-available-platform-names`

  ```swifttest
  >> if #available(iOS 1, iOSApplicationExtension 1,
  >>               macOS 1, macOSApplicationExtension 1,
  >>               macCatalyst 1, macCatalystApplicationExtension 1,
  >>               watchOS 1, watchOSApplicationExtension 1,
  >>               tvOS 1, tvOSApplicationExtension 1, *) {
  >>     print("a")
  >> } else {
  >>     print("b")
  >> }
  >> if #available(madeUpPlatform 1, *) {
  >>     print("c")
  >> }
  >> if #unavailable(fakePlatform 1) {
  >>     print("d")
  >> } else {
  >>     print("dd")
  >> }
  !$ warning: unrecognized platform name 'madeUpPlatform'
  !$ if #available(madeUpPlatform 1, *) {
  !$               ^
  !$ warning: unrecognized platform name 'fakePlatform'
  !$ if #unavailable(fakePlatform 1) {
  !$                 ^
  << a
  << c
  << dd
  ```
-->

<!--
  - test: `empty-availability-condition`

  ```swifttest
  >> if #available(*) { print("1") }
  << 1
  ```
-->

<!--
  - test: `empty-unavailability-condition`

  ```swifttest
  >> if #unavailable() { print("2") }
  !$ error: expected platform name
  !$ if #unavailable() { print("2") }
  !$                ^
  ```
-->

<!--
This source file is part of the Swift.org open source project

Copyright (c) 2014 - 2022 Apple Inc. and the Swift project authors
Licensed under Apache License v2.0 with Runtime Library Exception

See https://swift.org/LICENSE.txt for license information
See https://swift.org/CONTRIBUTORS.txt for the list of Swift project authors
--><|MERGE_RESOLUTION|>--- conflicted
+++ resolved
@@ -123,13 +123,9 @@
 
 A `while` statement is executed as follows:
 
-<<<<<<< HEAD
-1. The *condition* is evaluated.If `true`, execution continues to step 2.
-=======
-- The *condition* is evaluated.
+1. The *condition* is evaluated.
 
    If `true`, execution continues to step 2.
->>>>>>> c2e70966
    If `false`, the program is finished executing the `while` statement.
 2. The program executes the *statements*, and execution returns to step 1.
 
@@ -174,13 +170,9 @@
 
 1. The program executes the *statements*,
    and execution continues to step 2.
-<<<<<<< HEAD
-2. The *condition* is evaluated.If `true`, execution returns to step 1.
-=======
-- The *condition* is evaluated.
+2. The *condition* is evaluated.
 
    If `true`, execution returns to step 1.
->>>>>>> c2e70966
    If `false`, the program is finished executing the `repeat`-`while` statement.
 
 Because the value of the *condition* is evaluated after the *statements* are executed,
