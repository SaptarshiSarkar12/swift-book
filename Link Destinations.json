--- conflicted
+++ resolved
@@ -570,9 +570,5 @@
     "operator-methods", 
     "generic-where-clauses"
   ], 
-<<<<<<< HEAD
-  "next_id": 551
-=======
   "next_id": 552
->>>>>>> 26cc7a40
 }